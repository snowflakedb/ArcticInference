--- conflicted
+++ resolved
@@ -225,15 +225,10 @@
         _build_py.run(self)
 
 setup(
-<<<<<<< HEAD
-    ext_modules=[CMakeExtension("arctic_inference.common.suffix_cache._C", "csrc/suffix_cache")],
-    cmdclass={"build_ext": CMakeBuild, 'build_py': CompileGrpc},
-=======
     ext_modules=[
         CMakeExtension("arctic_inference.common.suffix_cache._C",
                        "csrc/suffix_cache")
     ],
-    cmdclass={"build_ext": CMakeBuild},
+    cmdclass={"build_ext": CMakeBuild, 'build_py': CompileGrpc},
     package_data={"arctic_inference": [build_custom_kernels()]},
->>>>>>> a888e033
 )