[build-system]
requires = [
    "setuptools>=61.0",
    "wheel",
    "ninja",
    "cmake>=3.12",
    "pybind11",
    "pybind11_global",
<<<<<<< HEAD
    "torch == 2.6.0",
=======
>>>>>>> 46c0f2a8
]
build-backend = "setuptools.build_meta"

[project]
name = "arctic_inference"
version = "0.0.7"
description = "Snowflake LLM inference library"

[project.entry-points."vllm.general_plugins"]
arctic_inference = "arctic_inference.vllm.plugins:arctic_inference_plugin"

[tool.setuptools]
packages = [
    "arctic_inference",
    "arctic_inference.common",
    "arctic_inference.common.suffix_cache",
    "arctic_inference.common.swiftkv",
    "arctic_inference.dynasor",
    "arctic_inference.vllm",
    "arctic_inference.vllm.swiftkv",
    "arctic_inference.vllm.spec_dec",
]

[project.optional-dependencies]
vllm = [
    'vllm==0.8.4',
]
dynasor = [
    "rich",
    "prompt_toolkit",
    "pydantic",
    "datasets",
    "latex2sympy2",
    "transformers",
    "word2number",
]<|MERGE_RESOLUTION|>--- conflicted
+++ resolved
@@ -6,10 +6,7 @@
     "cmake>=3.12",
     "pybind11",
     "pybind11_global",
-<<<<<<< HEAD
     "torch == 2.6.0",
-=======
->>>>>>> 46c0f2a8
 ]
 build-backend = "setuptools.build_meta"
 
