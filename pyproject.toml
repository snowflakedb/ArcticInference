[build-system]
requires = [
    "setuptools>=61.0",
    "wheel",
    "ninja",
    "cmake>=3.12",
    "pybind11",
<<<<<<< HEAD
    # uv pip install vllm==0.8.4 --dry-run 2>&1 | grep protobuf | sed 's/^ + //'
    "protobuf==4.25.8",    
    "pybind11_global",
    "grpcio-tools"
=======
    "pybind11_global",
>>>>>>> 46c0f2a8
]
build-backend = "setuptools.build_meta"

[project]
name = "arctic_inference"
version = "0.0.7"
description = "Snowflake LLM inference library"

[project.entry-points."vllm.general_plugins"]
arctic_inference = "arctic_inference.vllm.plugins:arctic_inference_plugin"

[tool.setuptools]
packages = [
    "arctic_inference",
    "arctic_inference.common",
    "arctic_inference.common.suffix_cache",
    "arctic_inference.common.swiftkv",
    "arctic_inference.dynasor",
    "arctic_inference.vllm",
    "arctic_inference.vllm.swiftkv",
    "arctic_inference.vllm.spec_dec",
    "arctic_inference.embedding",
]

[tool.setuptools.package-data]
"arctic_inference.embedding" = ["arctic_inference/embedding/proto/*.proto"]

[project.optional-dependencies]
vllm = [
    'vllm==0.8.4',
]
<<<<<<< HEAD
embedding = [
    "grpcio>=1.60",
    "grpcio-tools>=1.60",
    "protobuf==4.25.8",
    "transformers",
    "vllm==0.8.4",
=======
dynasor = [
    "rich",
    "prompt_toolkit",
    "pydantic",
    "datasets",
    "latex2sympy2",
    "transformers",
    "word2number",
>>>>>>> 46c0f2a8
]<|MERGE_RESOLUTION|>--- conflicted
+++ resolved
@@ -5,14 +5,10 @@
     "ninja",
     "cmake>=3.12",
     "pybind11",
-<<<<<<< HEAD
     # uv pip install vllm==0.8.4 --dry-run 2>&1 | grep protobuf | sed 's/^ + //'
     "protobuf==4.25.8",    
     "pybind11_global",
     "grpcio-tools"
-=======
-    "pybind11_global",
->>>>>>> 46c0f2a8
 ]
 build-backend = "setuptools.build_meta"
 
@@ -44,14 +40,15 @@
 vllm = [
     'vllm==0.8.4',
 ]
-<<<<<<< HEAD
+
 embedding = [
     "grpcio>=1.60",
     "grpcio-tools>=1.60",
     "protobuf==4.25.8",
     "transformers",
     "vllm==0.8.4",
-=======
+]
+
 dynasor = [
     "rich",
     "prompt_toolkit",
@@ -60,5 +57,4 @@
     "latex2sympy2",
     "transformers",
     "word2number",
->>>>>>> 46c0f2a8
 ]