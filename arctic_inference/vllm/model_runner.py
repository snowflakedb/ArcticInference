# Copyright 2025 Snowflake Inc.
# SPDX-License-Identifier: Apache-2.0
#
# Licensed under the Apache License, Version 2.0 (the "License");
# you may not use this file except in compliance with the License.
# You may obtain a copy of the License at
#
# http://www.apache.org/licenses/LICENSE-2.0
#
# Unless required by applicable law or agreed to in writing, software
# distributed under the License is distributed on an "AS IS" BASIS,
# WITHOUT WARRANTIES OR CONDITIONS OF ANY KIND, either express or implied.
# See the License for the specific language governing permissions and
# limitations under the License.

import time
from typing import List, Union, Optional, TYPE_CHECKING

import numpy as np
import torch
import torch.nn as nn
from vllm.config import CompilationLevel
from vllm.distributed.parallel_state import get_pp_group, graph_capture
from vllm.forward_context import set_forward_context
from vllm.config import VllmConfig, SpeculativeConfig
from vllm.model_executor.model_loader import get_model
from vllm.sequence import IntermediateTensors
from vllm.v1.outputs import EMPTY_MODEL_RUNNER_OUTPUT, ModelRunnerOutput
from vllm.v1.sample.rejection_sampler import MAX_SPEC_LEN
from vllm.v1.spec_decode.eagle import EagleProposer
from vllm.v1.spec_decode.ngram_proposer import NgramProposer
from vllm.v1.worker.gpu_model_runner import GPUModelRunner, logger

if TYPE_CHECKING:
    from vllm.v1.core.sched.output import SchedulerOutput

from arctic_inference.common.suffix_cache import SuffixCache
from arctic_inference.patching import ArcticPatch
from arctic_inference.vllm.spec_dec.arctic_proposer import ArcticProposer
from arctic_inference.common.suffix_cache import SuffixSpecResult


class GPUModelRunnerPatch(ArcticPatch[GPUModelRunner]):

    _orig_prepare_inputs = GPUModelRunner._prepare_inputs
    _orig_load_model = GPUModelRunner.load_model
    _orig_init = GPUModelRunner.__init__

    def __init__(self: GPUModelRunner, vllm_config: VllmConfig,
                 *args, **kwargs):

        speculative_config = vllm_config.speculative_config

        vllm_config.speculative_config = None
        self._orig_init(vllm_config, *args, **kwargs)

        # Set up speculative decoding.
        self._suffix_cache = None
        if speculative_config:
            self.use_spec_decode = True
            self.speculative_config = speculative_config

            from vllm.distributed.parallel_state import get_pp_group
            if get_pp_group().is_last_rank:
                if self.speculative_config.method == "ngram":
                    self.drafter = NgramProposer(self.vllm_config)
                elif self.speculative_config.method == "eagle":
                    self.drafter = EagleProposer(self.vllm_config,
                                                 self.device)  # type: ignore
                elif (self.speculative_config.method == "arctic" or
                      self.speculative_config.method == "mlp_speculator"):
                    self.drafter = ArcticProposer(self.vllm_config,
                                                  self.speculative_config)
                elif self.speculative_config.method != "suffix":
                    raise ValueError("Unknown speculative decoding method: "
                                     f"{self.speculative_config.method}")
                
                from vllm.v1.sample.rejection_sampler import RejectionSampler
                self.rejection_sampler = RejectionSampler()

            if speculative_config.enable_suffix_cache:
                self._suffix_cache = SuffixCache(
                    speculative_config.suffix_cache_max_depth)

        vllm_config.speculative_config = speculative_config

    def _prepare_inputs(self, *args, **kwargs):
        attn_metadata, logits_indices, *rest = (
            self._orig_prepare_inputs(*args, **kwargs))
        # SwiftKV requires knowing the logits indices from inside the model
        # definition in order to early-stop the prefill tokens.
        attn_metadata.swiftkv_logits_indices = logits_indices
        return attn_metadata, logits_indices, *rest

    def monkeypatch_forward(self: GPUModelRunner):
        from vllm.distributed.parallel_state import _SP
        SP_size = _SP.world_size
        SP_rank = _SP.rank_in_group
        device_group = _SP.device_group
        model_forward = self.model.forward

        def ulysses_forward(*args, **kwargs):
            # update inputs
            input_ids = kwargs['input_ids']
            positions = kwargs['positions']
            # Ulysses parameters
            N = input_ids.shape[0]
            N_ulysses = N // SP_size
            N_offset = N_ulysses * SP_rank
            # narrow the input
            kwargs['input_ids'] = input_ids[N_offset:N_offset + N_ulysses]
            kwargs['positions'] = positions[N_offset:N_offset + N_ulysses]
            # original forward
            output = model_forward(*args, **kwargs)
            # all-gather model_output
            model_output = torch.empty((N, self.model.config.hidden_size),
                                       dtype=output.dtype,
                                       device=output.device)
            torch.distributed.all_gather_into_tensor(model_output,
                                                     output,
                                                     group=device_group)
            return model_output

        self.model.forward = ulysses_forward

    def load_model(self: GPUModelRunner, *args, **kwargs):
        self._orig_load_model(*args, **kwargs)
        if self.parallel_config.sequence_parallel_size > 1:
            self.monkeypatch_forward()
    
    @torch.inference_mode()
    def execute_model(
        self: GPUModelRunner,
        scheduler_output: "SchedulerOutput",
        intermediate_tensors: Optional[IntermediateTensors] = None,
    ) -> Union[ModelRunnerOutput, torch.Tensor]:
        self._update_states(scheduler_output)
        if not scheduler_output.total_num_scheduled_tokens:
            # Return empty ModelRunnerOutput if there's no work to do.
            return EMPTY_MODEL_RUNNER_OUTPUT

        if self.is_multimodal_model:
            # Run the multimodal encoder if any.
            self._execute_mm_encoder(scheduler_output)
            mm_embeds = self._gather_mm_embeddings(scheduler_output)
        else:
            mm_embeds = []

        # Prepare the decoder inputs.
        attn_metadata, logits_indices, spec_decode_metadata = (
            self._prepare_inputs(scheduler_output))
        num_scheduled_tokens = scheduler_output.total_num_scheduled_tokens
        # add padding to the batch size to make it a multiple of SP
        SP = self.parallel_config.sequence_parallel_size
        num_input_tokens = (num_scheduled_tokens + SP - 1) // SP * SP
        if (self.use_cuda_graph
                and num_input_tokens // SP <= self.cudagraph_batch_sizes[-1]):
            # Use piecewise CUDA graphs.
            # Add padding to the batch size.
            num_input_tokens = SP * self.vllm_config.pad_for_cudagraph(
                num_input_tokens // SP)
        else:
            # Eager mode.
            pass
        attn_metadata.num_input_tokens = num_input_tokens

        if self.is_multimodal_model:
            # NOTE(woosuk): To unify token ids and soft tokens (vision
            # embeddings), we always use embeddings (rather than token ids)
            # as input to the multimodal model, even when the input is text.
            input_ids = self.input_ids[:num_scheduled_tokens]
            if mm_embeds:
                inputs_embeds = self.model.get_input_embeddings(
                    input_ids, mm_embeds)
            else:
                inputs_embeds = self.model.get_input_embeddings(input_ids)
            # TODO(woosuk): Avoid the copy. Optimize.
            self.inputs_embeds[:num_scheduled_tokens].copy_(inputs_embeds)
            inputs_embeds = self.inputs_embeds[:num_input_tokens]
            input_ids = None
        else:
            # For text-only models, we use token ids as input.
            # While it is possible to use embeddings as input just like the
            # multimodal models, it is not desirable for performance since
            # then the embedding layer is not included in the CUDA graph.
            input_ids = self.input_ids[:num_input_tokens]
            inputs_embeds = None
        if self.uses_mrope:
            positions = self.mrope_positions[:, :num_input_tokens]
        else:
            positions = self.positions[:num_input_tokens]

        if get_pp_group().is_first_rank:
            intermediate_tensors = None
        else:
            assert intermediate_tensors is not None
            assert self.intermediate_tensors is not None
            for k, v in intermediate_tensors.items():
                self.intermediate_tensors[k][:num_input_tokens].copy_(
                    v[:num_input_tokens], non_blocking=True)
            intermediate_tensors = IntermediateTensors({
                k: v[:num_input_tokens]
                for k, v in self.intermediate_tensors.items()
            })

        # Run the decoder.
        # Use persistent buffers for CUDA graphs.
        with set_forward_context(attn_metadata, self.vllm_config):
            hidden_states = self.model(
                input_ids=input_ids,
                positions=positions,
                intermediate_tensors=intermediate_tensors,
                inputs_embeds=inputs_embeds,
            )
        if not get_pp_group().is_last_rank:
            # For mid-pipeline stages, return the hidden states.
            return hidden_states

        hidden_states = hidden_states[:num_scheduled_tokens]
        sample_hidden_states = hidden_states[logits_indices]
        logits = self.model.compute_logits(sample_hidden_states, None)

        # Apply structured output bitmasks if present
        if scheduler_output.grammar_bitmask is not None:
            self.apply_grammar_bitmask(scheduler_output, logits)

        # Sample the next token and get logprobs if needed.
        sampling_metadata = self.input_batch.sampling_metadata
        if spec_decode_metadata is None:
            sampler_output = self.model.sample(
                logits=logits,
                sampling_metadata=sampling_metadata,
            )
        else:
            # When indexing with a tensor (bonus_logits_indices), PyTorch
            # creates a new tensor with separate storage from the original
            # logits tensor. This means any in-place operations on bonus_logits
            # won't affect the original logits tensor.
            bonus_logits = logits[spec_decode_metadata.bonus_logits_indices]
            sampler_output = self.model.sample(
                logits=bonus_logits,
                sampling_metadata=sampling_metadata,
            )
            bonus_token_ids = sampler_output.sampled_token_ids

            # Just like `bonus_logits`, `target_logits` is a new tensor with
            # separate storage from the original `logits` tensor. Therefore,
            # it is safe to update `target_logits` in place.
            target_logits = logits[spec_decode_metadata.target_logits_indices]
            output_token_ids = self.rejection_sampler(
                spec_decode_metadata,
                None,  # draft_probs
                target_logits,
                bonus_token_ids,
                sampling_metadata,
            )
            sampler_output.sampled_token_ids = output_token_ids

        # TODO(woosuk): The following loop can be slow since it iterates over
        # the requests one by one. Optimize.
        discard_sampled_tokens_req_indices = []
        for i, req_id in enumerate(self.input_batch.req_ids):
            req_state = self.requests[req_id]
            seq_len = (req_state.num_computed_tokens +
                       scheduler_output.num_scheduled_tokens[req_id])
            if seq_len < req_state.num_tokens:
                # Ignore the sampled token for partial prefills.
                # Rewind the generator state as if the token was not sampled.
                # This relies on cuda-specific torch-internal impl details
                generator = self.input_batch.generators.get(i)
                if generator is not None:
                    generator.set_offset(generator.get_offset() - 4)
                # Record the index of the request that should not be sampled,
                # so that we could clear the sampled tokens before returning.
                discard_sampled_tokens_req_indices.append(i)

        # NOTE: GPU -> CPU Sync happens here.
        # Move as many CPU operations as possible before this sync point.
        logprobs_tensors = sampler_output.logprobs_tensors
        logprobs_lists = logprobs_tensors.tolists() \
            if logprobs_tensors is not None else None

        # Compute prompt logprobs if needed.
        prompt_logprobs_dict = self._get_prompt_logprobs_dict(
            hidden_states,
            scheduler_output,
        )

        # Get the valid generated tokens.
        sampled_token_ids = sampler_output.sampled_token_ids
        max_gen_len = sampled_token_ids.shape[-1]
        if max_gen_len == 1:
            # No spec decode tokens.
            valid_sampled_token_ids = sampled_token_ids.tolist()
        else:
            # Includes spec decode tokens.
            valid_sampled_token_ids = self.rejection_sampler.parse_output(
                sampled_token_ids,
                self.input_batch.vocab_size,
            )
        # Mask out the sampled tokens that should not be sampled.
        for i in discard_sampled_tokens_req_indices:
            valid_sampled_token_ids[i].clear()

        disable_spec_decode = (
            self.speculative_config and
            self.speculative_config.disable_by_batch_size and
            len(self.input_batch.req_ids) > self.speculative_config.disable_by_batch_size
        )

        suffix_spec_token_ids = None
        orig_sampled_token_ids = valid_sampled_token_ids.copy()
        if self._suffix_cache is not None:
            self._update_suffix_cache(valid_sampled_token_ids)
            if not disable_spec_decode:
                results = self.generate_draft_token_ids_suffix(
                    valid_sampled_token_ids)
                suffix_spec_token_ids = []
                # The score is an estimate of the acceptance length. Thus, the
                # heuristic is to use the suffix decoded tokens if the score is
                # greater than the # of tokens we would speculate otherwise.
                min_score = (self.speculative_config.num_speculative_tokens
                             if self.speculative_config.method != "suffix"
                             else 0)
                min_score = (0 if self.speculative_config.method == "suffix"
                             else self.speculative_config.num_speculative_tokens)
                for i, result in enumerate(results):
                    if result.score >= min_score:
                        # Use suffix decoded tokens, disable other speculation
                        # methods for this request.
                        valid_sampled_token_ids[i] = []
                        suffix_spec_token_ids.append(result.token_ids)
                    else:
                        suffix_spec_token_ids.append([])

        spec_token_ids = None
        if not self.use_spec_decode or disable_spec_decode:
            # Speculative decoding is not enabled.
            pass
        elif self.speculative_config.method == "ngram":
            assert isinstance(self.drafter, NgramProposer)
            spec_token_ids = self.generate_draft_token_ids(
                valid_sampled_token_ids, sampling_metadata)
        elif (self.speculative_config.method == "arctic" or 
              self.speculative_config.method == "mlp_speculator"):
            assert isinstance(self.drafter, ArcticProposer)
            previous_hidden_states = self.drafter.prepare_hidden_states(
                sample_hidden_states=sample_hidden_states,
                sampled_token_ids=sampled_token_ids,
                spec_decode_metadata=spec_decode_metadata,
            )
            spec_token_ids = self.generate_draft_token_ids_arctic(
                valid_sampled_token_ids, 
                previous_hidden_states=previous_hidden_states)
            #print0(f"spec_token_ids: {spec_token_ids}")
        elif self.speculative_config.method == "eagle":
            assert isinstance(self.drafter, EagleProposer)
            # TODO(woosuk): Refactor the loop.
            next_token_ids: list[int] = []
            for i, token_ids in enumerate(valid_sampled_token_ids):
                if token_ids:
                    # Common case.
                    next_token_id = token_ids[-1]
                else:
                    # Partial prefill (rare case).
                    # Get the next token id from the request state.
                    req_id = self.input_batch.req_ids[i]
                    req_state = self.requests[req_id]
                    seq_len = (req_state.num_computed_tokens +
                               scheduler_output.num_scheduled_tokens[req_id])
                    next_token_id = req_state.get_token_id(seq_len)
                next_token_ids.append(next_token_id)
            next_token_ids = torch.tensor(next_token_ids,
                                          dtype=torch.int32,
                                          device=self.device)

            if spec_decode_metadata is None:
                # input_ids can be None for multimodal models.
                # We need to slice token_ids, positions, and hidden_states
                # because the eagle head does not use cuda graph and should
                # not include padding.
                target_token_ids = self.input_ids[:num_scheduled_tokens]
                target_positions = positions[:num_scheduled_tokens]
                target_hidden_states = hidden_states[:num_scheduled_tokens]
                target_slot_mapping = attn_metadata.slot_mapping
                cu_num_tokens = attn_metadata.query_start_loc
            else:
                # TODO(woosuk): Refactor this.
                num_draft_tokens = spec_decode_metadata.num_draft_tokens
                num_rejected_tokens = [
                    n + 1 - len(valid_sampled_token_ids[i]) if n > 0 else 0
                    for i, n in enumerate(num_draft_tokens)
                ]
                num_rejected_tokens = torch.tensor(
                    num_rejected_tokens,
                    dtype=torch.int32,
                    device=self.device,
                )
                cu_num_tokens, token_indices = self.drafter.prepare_inputs(
                    attn_metadata.query_start_loc,
                    num_rejected_tokens,
                )
                target_token_ids = self.input_ids[token_indices]
                target_positions = positions[token_indices]
                target_hidden_states = hidden_states[token_indices]
                target_slot_mapping = attn_metadata.slot_mapping[token_indices]

            draft_token_ids, draft_probs = self.drafter.propose(
                target_token_ids=target_token_ids,
                target_positions=target_positions,
                target_hidden_states=target_hidden_states,
                target_slot_mapping=target_slot_mapping,
                next_token_ids=next_token_ids,
                cu_num_tokens=cu_num_tokens,
                block_table=attn_metadata.block_table,
                sampling_metadata=sampling_metadata,
            )
            spec_token_ids = draft_token_ids.tolist()
            # TODO(woosuk): Cache draft_probs and use it for rejection sampling
            # in the next step.
            del draft_probs

        if spec_token_ids is None:
            spec_token_ids = suffix_spec_token_ids
        elif suffix_spec_token_ids is not None:
            spec_token_ids = [
                suffix_spec_token_ids[i] or spec_token_ids[i]
                for i in range(len(suffix_spec_token_ids))
            ]

        valid_sampled_token_ids = orig_sampled_token_ids

        return ModelRunnerOutput(
            req_ids=self.input_batch.req_ids,
            req_id_to_index=self.input_batch.req_id_to_index,
            sampled_token_ids=valid_sampled_token_ids,
            spec_token_ids=spec_token_ids,
            logprobs=logprobs_lists,
            prompt_logprobs_dict=prompt_logprobs_dict,
        )
    
    def generate_draft_token_ids_arctic(
        self,
        sampled_token_ids: list[list[int]],
        previous_hidden_states: Optional[torch.Tensor] = None,
    ) -> list[list[int]]:
        last_tokens : list[int] = []
        for i, sampled_ids in enumerate(sampled_token_ids):
            num_sampled_ids = len(sampled_ids)
<<<<<<< HEAD
            #assert num_sampled_ids >= 1
=======
            
            if (num_sampled_ids == 0):
                # uncommmon case
                return None
>>>>>>> 5da52c35

            # Add sampled_token_ids to token_ids_cpu.
            start_idx = self.input_batch.num_tokens_no_spec[i]
            end_idx = start_idx + num_sampled_ids
            self.input_batch.token_ids_cpu[i, start_idx:end_idx] = sampled_ids
            last_tokens.append(self.input_batch.token_ids_cpu[i, end_idx - 1])

        drafter_output = self.drafter.propose(
            last_tokens,
            previous_hidden_states=previous_hidden_states,
        )

        draft_token_ids = drafter_output.tolist()

        for i, sampled_ids in enumerate(sampled_token_ids):
            if not sampled_ids:
                draft_token_ids[i] = []

        return draft_token_ids

    def _update_suffix_cache(self, sampled_token_ids: list[list[int]]) -> None:
        seen_req_ids = set()
        for i, sampled_ids in enumerate(sampled_token_ids):
            req_id = self.input_batch.req_ids[i]
            seen_req_ids.add(req_id)

            if not sampled_ids:
                continue

            index = self.input_batch.req_id_to_index[req_id]
            if not self._suffix_cache.has_cached_prompt(req_id):
                num_prompt_tokens = self.input_batch.num_prompt_tokens[index]
                prompt_token_ids = (
                    self.input_batch.token_ids_cpu[index, :num_prompt_tokens])
                self._suffix_cache.cache_prompt(req_id, prompt_token_ids)

            self._suffix_cache.update_response(req_id, sampled_ids)

        # Evict prompts that are not seen
        for req_id in self._suffix_cache.cached_prompt_ids():
            if req_id not in seen_req_ids:
                self._suffix_cache.evict_prompt(req_id)

    def generate_draft_token_ids_suffix(
        self,
        sampled_token_ids: list[list[int]],
        spec_token_ids: Optional[list[list[int]]] = None,
    ) -> list[list[int]]:
        config = self.speculative_config
        results = []
        for i, sampled_ids in enumerate(sampled_token_ids):
            spec_ids = spec_token_ids[i] if spec_token_ids is not None else []
            num_sampled_ids = len(sampled_ids)
            if not num_sampled_ids:
                # Skip speculative decoding.
                results.append(SuffixSpecResult())
                continue

            req_id = self.input_batch.req_ids[i]

            # Add sampled_token_ids to token_ids_cpu.
            start_idx = self.input_batch.num_tokens_no_spec[i]
            end_idx = start_idx + len(sampled_ids)
            self.input_batch.token_ids_cpu[i, start_idx:end_idx] = sampled_ids

            size = min(end_idx, config.suffix_cache_max_depth)
            pattern = self.input_batch.token_ids_cpu[i, end_idx-size:end_idx]
            pattern = pattern.tolist() + spec_ids
            if len(pattern) > config.suffix_cache_max_depth:
                pattern = pattern[-config.suffix_cache_max_depth:]
            max_spec_tokens = min(MAX_SPEC_LEN - len(spec_ids),
                                  config.suffix_cache_max_depth)
            # max_spec_offset is modified to mimic the behavior of the original
            # max_spec_factor and max_spec_offset as if the speculative tokens
            # were generated by suffix decoding. For example, if:
            #   - max_spec_factor = 2
            #   - max_spec_offset = -1
            #   - we've already speculated 3 tokens
            #   - and the suffix match length is 6
            # Then:
            #   - The match length before the already-speculated tokens is 3
            #   - The original config allow up to 5 speculated tokens total
            #   - Already speculated 3 tokens, so should allow 2 more tokens
            # So the new config should map match length 6 to 2 max spec tokens.
            max_spec_factor = config.suffix_cache_max_spec_factor
            max_spec_offset = (config.suffix_cache_max_spec_offset -
                              len(spec_ids) * (max_spec_factor + 1))
            result = self._suffix_cache.speculate(
                req_id,
                pattern,
                max_spec_tokens=max_spec_tokens,
                max_spec_factor=max_spec_factor,
                max_spec_offset=max_spec_offset,
                min_token_prob=config.suffix_cache_min_token_prob)

            results.append(result)

        return results

    def capture_model(self) -> None:
        if not self.use_cuda_graph:
            logger.warning(
                "Skipping CUDA graph capture. Please add "
                "-O %s to use CUDA graphs.", CompilationLevel.PIECEWISE)
            return

        start_time = time.perf_counter()
        start_free_gpu_memory = torch.cuda.mem_get_info()[0]

        # Trigger CUDA graph capture for specific shapes.
        # Capture the large shapes first so that the smaller shapes
        # can reuse the memory pool allocated for the large shapes.
        sp_size = self.parallel_config.sequence_parallel_size
        with graph_capture(device=self.device):
            for num_tokens in reversed(self.cudagraph_batch_sizes):
                for _ in range(self.vllm_config.compilation_config.
                               cudagraph_num_of_warmups):
                    self._dummy_run(num_tokens * sp_size)
                self._dummy_run(num_tokens * sp_size)

        end_time = time.perf_counter()
        end_free_gpu_memory = torch.cuda.mem_get_info()[0]
        elapsed_time = end_time - start_time
        cuda_graph_size = start_free_gpu_memory - end_free_gpu_memory
        # This usually takes 5~20 seconds.
        logger.info("Graph capturing finished in %.0f secs, took %.2f GiB",
                    elapsed_time, cuda_graph_size / (1 << 30))<|MERGE_RESOLUTION|>--- conflicted
+++ resolved
@@ -447,14 +447,10 @@
         last_tokens : list[int] = []
         for i, sampled_ids in enumerate(sampled_token_ids):
             num_sampled_ids = len(sampled_ids)
-<<<<<<< HEAD
-            #assert num_sampled_ids >= 1
-=======
             
             if (num_sampled_ids == 0):
                 # uncommmon case
                 return None
->>>>>>> 5da52c35
 
             # Add sampled_token_ids to token_ids_cpu.
             start_idx = self.input_batch.num_tokens_no_spec[i]
