--- conflicted
+++ resolved
@@ -131,22 +131,6 @@
 
         vllm_config.speculative_config = speculative_config
 
-<<<<<<< HEAD
-        # for shift parallel, set SP_TP_PROFILE_RUN
-        def monkeypatch_profile_run(self):
-            profile_run = self.profile_run
-
-            def shift_parallel_profile_run():
-                global SP_TP_PROFILE_RUN
-                SP_TP_PROFILE_RUN = True
-                profile_run()
-                SP_TP_PROFILE_RUN = False
-
-            self.profile_run = shift_parallel_profile_run
-
-        if self.parallel_config.shift_parallel_threshold > 0:
-            monkeypatch_profile_run(self)
-=======
     def profile_run(self) -> None:
         self._orig_profile_run()
         if self.shift_model is not None:
@@ -157,7 +141,6 @@
                     self._dummy_run(self.max_num_tokens)
             finally:
                 self.model = orig_model
->>>>>>> 4672f3c4
 
     def _prepare_inputs(self, *args, **kwargs):
         attn_metadata, logits_indices, *rest = (
@@ -175,41 +158,13 @@
         model_forward = self.model.forward
 
         def ulysses_forward(*args, **kwargs):
-<<<<<<< HEAD
-=======
             #assert SP_TP_PROFILE_RUN is not None
->>>>>>> 4672f3c4
             # update inputs
             input_ids = kwargs['input_ids']
             positions = kwargs['positions']
             # Ulysses parameters
             N = input_ids.shape[0]
 
-<<<<<<< HEAD
-            global SP_TP_MODE
-            SP_TP_MODE = bool(SP_TP_THRESHOLD >= N)
-
-            if _SP.rank == 0:
-                print(f"SP_TP_PROFILE_RUN {SP_TP_PROFILE_RUN} ,"
-                      f"Ulysses forward. SP_TP_MODE {SP_TP_MODE}")
-
-            if SP_TP_PROFILE_RUN or SP_TP_MODE is True:
-                if torch.distributed.get_rank() == 0:
-                    print(f"N {N}")
-                if SP_TP_PROFILE_RUN:
-                    SP_TP_MODE = True
-                model_output = model_forward(*args, **kwargs)
-            if SP_TP_PROFILE_RUN or SP_TP_MODE is False:
-                N_ulysses = N // SP_size
-                N_offset = N_ulysses * SP_rank
-                if torch.distributed.get_rank() == 0:
-                    print(f"N {N}, N_ranks {[N_ulysses] * SP_size}")
-                # narrow the input
-                kwargs['input_ids'] = input_ids[N_offset:N_offset + N_ulysses]
-                kwargs['positions'] = positions[N_offset:N_offset + N_ulysses]
-                if SP_TP_PROFILE_RUN:
-                    SP_TP_MODE = False
-=======
             N_ulysses = N // SP_size
             N_offset = N_ulysses * SP_rank
 
@@ -218,7 +173,6 @@
             kwargs['positions'] = positions[N_offset:N_offset + N_ulysses]
 
             with set_shift_parallel_mode(False):
->>>>>>> 4672f3c4
                 output = model_forward(*args, **kwargs)
 
             if output.size(0) == N_ulysses:
@@ -238,10 +192,8 @@
         self.model.forward = ulysses_forward
 
     def load_model(self: GPUModelRunner, *args, **kwargs):
-<<<<<<< HEAD
         global SP_TP_THRESHOLD
         SP_TP_THRESHOLD = self.parallel_config.shift_parallel_threshold
-=======
         load_shift_model = (
             self.vllm_config.parallel_config.ulysses_sequence_parallel_size > 1
             and self.vllm_config.parallel_config.shift_parallel_threshold > 0)
@@ -250,7 +202,6 @@
             # Make a deep copy of the config before loading the model.
             shift_config = copy.deepcopy(self.vllm_config)
 
->>>>>>> 4672f3c4
         self._orig_load_model(*args, **kwargs)
 
         if self.parallel_config.ulysses_sequence_parallel_size > 1:
