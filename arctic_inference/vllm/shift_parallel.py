# Copyright 2025 Snowflake Inc.
# SPDX-License-Identifier: Apache-2.0
#
# Licensed under the Apache License, Version 2.0 (the "License");
# you may not use this file except in compliance with the License.
# You may obtain a copy of the License at
#
# http://www.apache.org/licenses/LICENSE-2.0
#
# Unless required by applicable law or agreed to in writing, software
# distributed under the License is distributed on an "AS IS" BASIS,
# WITHOUT WARRANTIES OR CONDITIONS OF ANY KIND, either express or implied.
# See the License for the specific language governing permissions and
# limitations under the License.

import psutil
import signal
import weakref
from typing import List, Optional

import torch
import vllm.distributed.parallel_state as parallel_state
import vllm.v1.executor.multiproc_executor
from vllm.attention.layer import Attention
from vllm.config import ModelConfig, ParallelConfig
from vllm.distributed.device_communicators.shm_broadcast import MessageQueue
from vllm.distributed.parallel_state import (init_model_parallel_group,
                                             get_world_group)
from vllm.executor.multiproc_worker_utils import (
    set_multiprocessing_worker_envs)
from vllm.utils import get_distributed_init_method, get_open_port
from vllm.v1.attention.backends.flash_attn import FlashAttentionImpl
from vllm.v1.executor.multiproc_executor import (MultiprocExecutor, WorkerProc,
                                                 WorkerProcHandle)

from arctic_inference.patching import ArcticPatch

def apply_shift_parallel_patches():
    UlyssesModelConfigPatch.apply_patch()
    UlyssesParallelStatePatch.apply_patch()
    UlyssesMultiprocExecutorPatch.apply_patch()
    UlyssesAttentionPatch.apply_patch()
    UlyssesFlashAttentionImplPatch.apply_patch()
<<<<<<< HEAD
    ShiftParallelLlamaForCausalLM.apply_patch()
    ShiftParallelLlamaAttention.apply_patch()
    ShiftParallelRowParallelLinear.apply_patch()
    ShiftParallelColumnParallelLinear.apply_patch()
    ShiftParallelUnquantizedLinearMethod.apply_patch()
    ShiftParallelFP8LinearMethod.apply_patch()


class ShiftParallelFP8LinearMethod(ArcticPatch[Fp8LinearMethod]):
    _orig_process_weights_after_loading = Fp8LinearMethod.process_weights_after_loading
    def process_weights_after_loading(self, layer: torch.nn.Module) -> None:
        self._orig_process_weights_after_loading(layer)

        from .model_runner import SP_TP_THRESHOLD
        if SP_TP_THRESHOLD == 0:
            # If shift parallel threshold is 0, we skip the rest of the
            # processing and use the original weight.
            return

        sp_size = parallel_state._SP.world_size
        sp_rank = parallel_state._SP.rank_in_group
        output_partition_sizes = layer.logical_widths
        if isinstance(layer, RowParallelLinear):
            assert layer.weight.shape[0] % sp_size == 0
            chunk_size = layer.weight.shape[0] // sp_size
            self.sp_tp_weight = layer.weight.split(
                chunk_size, dim=0)[sp_rank].t().contiguous().t()
        elif isinstance(layer, ColumnParallelLinear):
            assert layer.weight.shape[1] % sp_size == 0
            chunk_sizes = []
            for size in output_partition_sizes:
                chunk_size = size // sp_size
                chunk_sizes.extend([chunk_size] * sp_size)
            split = layer.weight.split(chunk_sizes, dim=1)
            self.sp_tp_weight = torch.cat(
                [split[i] for i in range(sp_rank, len(split), sp_size)],
                dim=1).t().contiguous().t()
        else:
            # replicated linear
            self.sp_tp_weight = layer.weight

        # print (remove later)
        if parallel_state._SP.rank == 0:
            print(f"shift_parallel_threshold {SP_TP_THRESHOLD}")
            if output_partition_sizes == [layer.weight.shape[1]]:
                print(f"row parallel SP: {sp_size}.")
            else:
                print(f"column parallel {sp_size}.")
            print(f"loaded weight shape: {layer.weight.shape} "
                  f"stride {layer.weight.stride()} "
                  f"contiguous {layer.weight.is_contiguous()} "
                  f"tcontiguous {layer.weight.t().is_contiguous()} "
                  f" {layer.weight.dtype}")
            print(f"     logical widths: {layer.logical_widths}")
            print(f"      SP_TP weights: {self.sp_tp_weight.shape} "
                  f"stride {self.sp_tp_weight.stride()} "
                  f"contiguous {self.sp_tp_weight.is_contiguous()} "
                  f"tcontiguous {self.sp_tp_weight.t().is_contiguous()} "
                  f" {self.sp_tp_weight.dtype}")
            
    def apply(self,
              layer: torch.nn.Module,
              x: torch.Tensor,
              bias: Optional[torch.Tensor] = None) -> torch.Tensor:
        if self.use_marlin:
            return apply_fp8_marlin_linear(
                input=x,
                weight=layer.weight,
                weight_scale=layer.weight_scale,
                workspace=layer.workspace,
                size_n=layer.output_size_per_partition,
                size_k=layer.input_size_per_partition,
                bias=bias)
        if self.block_quant:
            assert self.quant_config.weight_block_size is not None
            return torch.ops.vllm.apply_w8a8_block_fp8_linear(
                input=x,
                weight=layer.weight,
                block_size=self.quant_config.weight_block_size,
                weight_scale=layer.weight_scale_inv,
                input_scale=layer.input_scale,
                bias=bias,
                cutlass_block_fp8_supported=self.cutlass_block_fp8_supported,
            )

        from .model_runner import SP_TP_MODE
        return self.fp8_linear.apply(
            input=x,
            weight=self.sp_tp_weight if SP_TP_MODE else layer.weight,
            weight_scale=layer.weight_scale,
            input_scale=layer.input_scale,
            bias=bias)

class ShiftParallelUnquantizedLinearMethod(ArcticPatch[UnquantizedLinearMethod]):

    _orig_create_weighs = UnquantizedLinearMethod.create_weights
    def create_weights(self, *args, **kwargs):
        self.output_partition_sizes = kwargs["output_partition_sizes"]
        return self._orig_create_weighs(*args, **kwargs)

    def process_weights_after_loading(self, layer: torch.nn.Module) -> None:

        from .model_runner import SP_TP_THRESHOLD
        if SP_TP_THRESHOLD == 0:
            # If shift parallel threshold is 0, we skip the rest of the
            # processing and use the original weight.
            return

        if torch.distributed.get_rank() == 0:
            print(f"ShiftParallelUnquantizedLinearMethod: "
                  f"output_partition_sizes: {self.output_partition_sizes}")
        output_partition_sizes = self.output_partition_sizes
        sp_size = parallel_state._SP.world_size
        sp_rank = parallel_state._SP.rank_in_group
        if isinstance(layer, RowParallelLinear):
            # row parallel linear
            assert layer.weight.shape[1] % sp_size == 0
            chunk_size = layer.weight.shape[1] // sp_size
            self.sp_tp_weight = layer.weight.split(
                chunk_size, dim=1)[sp_rank].contiguous()
        elif isinstance(layer, ColumnParallelLinear):
            # column parallel linear
            assert layer.weight.shape[0] % sp_size == 0
            chunk_sizes = []
            for size in output_partition_sizes:
                chunk_size = size // sp_size
                chunk_sizes.extend([chunk_size] * sp_size)
            split = layer.weight.split(chunk_sizes, dim=0)
            self.sp_tp_weight = torch.cat(
                [split[i] for i in range(sp_rank, len(split), sp_size)])
        else:
            # replicated linear
            self.sp_tp_weight = layer.weight

        # print (remove later)
        if torch.distributed.get_rank() == 0:
            print(f"shift_parallel_threshold {SP_TP_THRESHOLD}")
            if output_partition_sizes == [layer.weight.shape[0]]:
                print("row parallel linear")
            else:
                print("column parallel linear")
            print(f"loaded weight shape: {layer.weight.shape} "
                  f"stride {layer.weight.stride()} "
                  f"contiguous {layer.weight.is_contiguous()} "
                  f"tcontiguous {layer.weight.t().is_contiguous()} "
                  f" {layer.weight.dtype}")
            print(f"     output_partition_sizes {output_partition_sizes}")
            print(f"     SP_TP weights: {self.sp_tp_weight.shape} "
                  f"stride {self.sp_tp_weight.stride()} "
                  f"contiguous {self.sp_tp_weight.is_contiguous()} "
                  f"tcontiguous {self.sp_tp_weight.t().is_contiguous()} "
                  f" {self.sp_tp_weight.dtype}")

    def apply(self,
              layer: torch.nn.Module,
              x: torch.Tensor,
              bias: Optional[torch.Tensor] = None) -> torch.Tensor:
        from .model_runner import SP_TP_MODE
        # ShiftParallel
        if SP_TP_MODE:
            return F.linear(x, self.sp_tp_weight, bias)
        else:
            return F.linear(x, layer.weight, bias)

class ShiftParallelRowParallelLinear(ArcticPatch[RowParallelLinear]):
    def forward(
        self, input_
    ) -> Union[torch.Tensor, tuple[torch.Tensor, Optional[Parameter]]]:
        from .model_runner import SP_TP_MODE
        sp_tp_size = parallel_state._SP_TP.world_size
        sp_tp_rank = parallel_state._SP_TP.rank_in_group
        if self.input_is_parallel:
            input_parallel = input_
        elif SP_TP_MODE:
            splitted_input = split_tensor_along_last_dim(
                input_, num_partitions=sp_tp_size)
            input_parallel = splitted_input[sp_tp_rank].contiguous()
        else:
            tp_rank = parallel_state._TP.rank_in_group
            splitted_input = split_tensor_along_last_dim(
                input_, num_partitions=self.tp_size)
            input_parallel = splitted_input[tp_rank].contiguous()
        # Matrix multiply.
        assert self.quant_method is not None
        # Only fuse bias add into GEMM for rank 0 (this ensures that
        # bias will not get added more than once in TP>1 case)
        bias_ = None if (self.tp_rank > 0 or self.skip_bias_add) else self.bias
        if SP_TP_MODE:
            bias_ = None if (sp_tp_rank > 0
                             or self.skip_bias_add) else self.bias
        else:
            bias_ = None if (self.tp_rank > 0
                             or self.skip_bias_add) else self.bias
        output_parallel = self.quant_method.apply(self,
                                                  input_parallel,
                                                  bias=bias_)
        if self.reduce_results and SP_TP_MODE and sp_tp_size > 1:
            output = parallel_state._SP_TP.all_reduce(output_parallel)
        elif self.reduce_results and not SP_TP_MODE and self.tp_size > 1:
            output = parallel_state._TP.all_reduce(output_parallel)
        else:
            output = output_parallel
        output_bias = self.bias if self.skip_bias_add else None
        if not self.return_bias:
            return output
        return output, output_bias

class ShiftParallelColumnParallelLinear(ArcticPatch[ColumnParallelLinear]):
    def forward(
        self, input_
    ) -> Union[torch.Tensor, tuple[torch.Tensor, Optional[Parameter]]]:
        bias = self.bias if not self.skip_bias_add else None

        # Matrix multiply.
        assert self.quant_method is not None
        output_parallel = self.quant_method.apply(self, input_, bias)
        if self.gather_output:
            # All-gather across the partitions.
            from .model_runner import SP_TP_MODE
            if SP_TP_MODE:
                output = parallel_state._SP_TP.all_gather(output_parallel)
            else:
                output = parallel_state._TP.all_gather(output_parallel)
        else:
            output = output_parallel
        output_bias = self.bias if self.skip_bias_add else None
        if not self.return_bias:
            return output
        return output, output_bias

class ShiftParallelLlamaAttention(ArcticPatch[LlamaAttention]):
    def forward(
        self,
        positions: torch.Tensor,
        hidden_states: torch.Tensor,
    ) -> torch.Tensor:
        qkv, _ = self.qkv_proj(hidden_states)
        import arctic_inference.vllm.model_runner as model_runner
        SP = parallel_state._SP.world_size
        if model_runner.SP_TP_MODE:
            q_size = self.q_size // SP
            kv_size = self.kv_size // SP
        else:
            q_size = self.q_size
            kv_size = self.kv_size
        q, k, v = qkv.split([q_size, kv_size, kv_size], dim=-1)
        q, k = self.rotary_emb(positions, q, k)
        attn_output = self.attn(q, k, v)
        output, _ = self.o_proj(attn_output)
        return output

@support_torch_compile
class LlamaModelTP(nn.Module):

    def __init__(self,
                 *,
                 vllm_config: VllmConfig,
                 model: LlamaModel,
                 prefix: str = ""):
        super().__init__()
        self.config = vllm_config.model_config.hf_config
        self._model = [model]  # Box it to avoid recursive registration

    @property
    def model(self) -> LlamaModel:
        return self._model[0]

    def forward(
        self,
        input_ids: Optional[torch.Tensor],
        positions: torch.Tensor,
        intermediate_tensors: Optional[IntermediateTensors],
        inputs_embeds: Optional[torch.Tensor] = None,
    ) -> Union[torch.Tensor, IntermediateTensors]:
        return self.model.forward(input_ids, positions, intermediate_tensors,
                                  inputs_embeds)
    
class ShiftParallelLlamaForCausalLM(ArcticPatch[LlamaForCausalLM]):

    # TODO: make the below work
    # _orig_init = LlamaForCausalLM.__init__
    # def __init__(self, vllm_config, model, **kwargs):
    #     return self._orig_init(vllm_config=vllm_config, model=model, **kwargs)

    def _init_model(self,
                vllm_config: VllmConfig,
                prefix: str = "",
                layer_type: type[nn.Module] = LlamaDecoderLayer):
        # original model
        model = LlamaModel(vllm_config=vllm_config,
                          prefix=prefix,
                          layer_type=layer_type)
        # tp-only model
        vllm_config.compilation_config = (
            vllm_config.compilation_config.model_copy())
        vllm_config.compilation_config.inductor_compile_config = (
            vllm_config.compilation_config.inductor_compile_config.copy())
        self.model_tp = LlamaModelTP(vllm_config=vllm_config, model=model)
        # stats
        self.prefill = 0
        self.decode = 0
        self.mixed = 0
        self.numiter = 0
        # return original model
        return model

    def forward(
        self,
        input_ids: torch.Tensor,
        positions: torch.Tensor,
        intermediate_tensors: Optional[IntermediateTensors] = None,
        inputs_embeds: Optional[torch.Tensor] = None,
    ) -> Union[torch.Tensor, IntermediateTensors]:

        from .model_runner import SP_TP_MODE

        from vllm.forward_context import get_forward_context
        metadata = get_forward_context().attn_metadata
        if torch.distributed.get_rank() == 0:
            print(f"numiter: {self.numiter} "
                  f"input_ids: {input_ids.shape} SP_TP_MODE: {SP_TP_MODE} ")
            if metadata is None:
                print("metadata: None")
            else:
                seq_lens = metadata.seq_lens.tolist()
                num_actual_tokens = metadata.num_actual_tokens
                self.numiter += 1
                if len(seq_lens) == num_actual_tokens:
                    self.decode += 1
                else:
                    if len(seq_lens) == 1 and num_actual_tokens > 1:
                        self.prefill += 1
                    else:
                        self.mixed += 1
                print(f"metadata: "
                      f"actual tokens: {num_actual_tokens} "
                      f"seq. lens: {seq_lens} "
                      f"prefill {self.prefill} "
                      f"decode {self.decode} "
                      f"mixed {self.mixed}")

        # ShiftParallel
        if SP_TP_MODE:
            model_output = self.model_tp(input_ids, positions,
                                         intermediate_tensors, inputs_embeds)
        else:
            model_output = self.model(input_ids, positions,
                                      intermediate_tensors, inputs_embeds)
        return model_output
=======

>>>>>>> 4672f3c4

class UlyssesModelConfigPatch(ArcticPatch[ModelConfig]):

    def get_num_kv_heads(self: ModelConfig,
                         parallel_config: ParallelConfig) -> int:
        """Returns the number of KV heads per GPU."""
        if self.use_mla:
            # When using MLA during decode it becomes MQA
            return 1
        total_num_kv_heads = self.get_total_num_kv_heads()
        # If tensor parallelism is used, we divide the number of KV heads by
        # the tensor parallel size. We will replicate the KV heads in the
        # case where the number of KV heads is smaller than the tensor
        # parallel size so each GPU has at least one KV head.
        return max(
            1, total_num_kv_heads // (
                parallel_config.tensor_parallel_size *
                parallel_config.ulysses_sequence_parallel_size))

    def get_num_attention_heads(self: ModelConfig,
                                parallel_config: ParallelConfig) -> int:
        num_heads = getattr(self.hf_text_config, "num_attention_heads", 0)
        return num_heads // (parallel_config.tensor_parallel_size *
                             parallel_config.ulysses_sequence_parallel_size)
    
    def get_layers_start_end_indices(self: ModelConfig,
                                     parallel_config: ParallelConfig,
                                     ) -> tuple[int, int]:
        from vllm.distributed.utils import get_pp_indices
        if self.hf_text_config.model_type == "deepseek_mtp":
            total_num_hidden_layers = getattr(self.hf_text_config,
                                              "num_nextn_predict_layers", 0)
        else:
            total_num_hidden_layers = getattr(self.hf_text_config,
                                              "num_hidden_layers", 0)
        # the layout order is: DP x PP x SP x TP
        pp_rank = (parallel_config.rank //
                   (parallel_config.tensor_parallel_size *
                    parallel_config.ulysses_sequence_parallel_size)
                   ) % parallel_config.pipeline_parallel_size
        pp_size = parallel_config.pipeline_parallel_size
        start, end = get_pp_indices(total_num_hidden_layers, pp_rank, pp_size)
        return start, end


class UlyssesParallelStatePatch(ArcticPatch[parallel_state]):

    _SP = None
    _SP_TP = None

    @staticmethod
    def initialize_model_parallel(
        tensor_model_parallel_size: int = 1,
        pipeline_model_parallel_size: int = 1,
        backend: Optional[str] = None,
    ) -> None:
        """
        Initialize model parallel groups.

        Arguments:
            tensor_model_parallel_size: number of GPUs used for tensor model
                parallelism.
            pipeline_model_parallel_size: number of GPUs used for pipeline model
                parallelism.

        Let's say we have a total of 8 GPUs denoted by g0 ... g7 and we
        use 2 GPUs to parallelize the model tensor, and 4 GPUs to parallelize
        the model pipeline. The present function will
        create 4 tensor model-parallel groups and 2 pipeline model-parallel groups:
            4 tensor model-parallel groups:
                [g0, g1], [g2, g3], [g4, g5], [g6, g7]
            2 pipeline model-parallel groups:
                [g0, g2, g4, g6], [g1, g3, g5, g7]
        Note that for efficiency, the caller should make sure adjacent ranks
        are on the same DGX box. For example if we are using 2 DGX-1 boxes
        with a total of 16 GPUs, rank 0 to 7 belong to the first box and
        ranks 8 to 15 belong to the second box.
        """
        # Get world size and rank. Ensure some consistencies.
        assert torch.distributed.is_initialized()
        world_size: int = torch.distributed.get_world_size()
        rank = torch.distributed.get_rank()
        backend = backend or torch.distributed.get_backend(
            get_world_group().device_group)

        data_parallel_size = 1
        from vllm.config import get_current_vllm_config
        config = get_current_vllm_config()
        if config is not None:
            data_parallel_size = config.parallel_config.data_parallel_size

        sequence_parallel_size = \
            config.parallel_config.ulysses_sequence_parallel_size

        # the layout order is: ExternalDP x DP x PP x SP x TP
        # ExternalDP is the data parallel group that is not part of the model,
        # every dp rank can generate independently (in verl integration).
        # DP is the data parallel group that is part of the model,
        # all the ranks in the same DP group should generate simultaneously,
        # i.e. the `generate` call in the same DP group should be called together,
        # otherwise it will cause deadlock.
        # to get group_ranks for each dimension, transpose that dimension to the
        # last dimension, then reshape to 2D, then unbind the last dimension
        all_ranks = torch.arange(world_size).reshape(
            -1, data_parallel_size, pipeline_model_parallel_size,
            sequence_parallel_size, tensor_model_parallel_size)  # noqa

        # Build the tensor model-parallel groups.
        from vllm.distributed.parallel_state import _TP
        assert _TP is None, ("tensor model parallel group is already initialized")
        group_ranks = []
        for i in range(world_size // tensor_model_parallel_size):
            ranks = list(
                range(i * tensor_model_parallel_size,
                    (i + 1) * tensor_model_parallel_size))
            group_ranks.append(ranks)
        # message queue broadcaster is only used in tensor model parallel group
        _TP = init_model_parallel_group(group_ranks,
                                        get_world_group().local_rank,
                                        backend,
                                        use_message_queue_broadcaster=True,
                                        group_name="tp")

        # Build the pipeline model-parallel groups.
        from vllm.distributed.parallel_state import _PP
        assert _PP is None, (
            "pipeline model parallel group is already initialized")
        group_ranks = all_ranks.transpose(2, 4).reshape(
            -1, pipeline_model_parallel_size).unbind(0)
        group_ranks = [x.tolist() for x in group_ranks]
        _PP = init_model_parallel_group(group_ranks,
                                        get_world_group().local_rank,
                                        backend,
                                        group_name="pp")

        # Build the sequence parallel groups.
        assert parallel_state._SP is None, (
            "sequence parallel group is already initialized")
        group_ranks = all_ranks.transpose(3, 4).reshape(
            -1, sequence_parallel_size).unbind(0)
        group_ranks = [x.tolist() for x in group_ranks]
        _SP = init_model_parallel_group(group_ranks,
                                        get_world_group().local_rank,
                                        backend,
                                        group_name="sp")

        # Build full-TP groups for ShiftParallel
        shift_parallel_size = (tensor_model_parallel_size *
                               sequence_parallel_size)
        assert parallel_state._SP_TP is None, (
            "full-TP group is already initialized")
        group_ranks = all_ranks.transpose(3, 4).reshape(
            -1, shift_parallel_size).unbind(0)
        group_ranks = [x.tolist() for x in group_ranks]
        _SP_TP = init_model_parallel_group(group_ranks,
                                           get_world_group().local_rank,
                                           backend,
                                           group_name="sp_tp")

        from vllm.distributed.parallel_state import _DP
        assert _DP is None, ("data parallel group is already initialized")
        group_ranks = all_ranks.transpose(1,
                                          4).reshape(-1,
                                                     data_parallel_size).unbind(0)
        group_ranks = [x.tolist() for x in group_ranks]
        _DP = init_model_parallel_group(group_ranks,
                                        get_world_group().local_rank,
                                        backend,
                                        group_name="dp")

        parallel_state.logger.info(
            "rank %s in world size %s is assigned as "
            "DP rank %s, PP rank %s, SP_TP rank %s, SP rank %s, TP rank %s", rank,
            world_size, _DP.rank_in_group, _PP.rank_in_group, _SP_TP.rank_in_group,
            _SP.rank_in_group, _TP.rank_in_group)

        parallel_state._TP = _TP
        parallel_state._PP = _PP
        parallel_state._SP = _SP
        parallel_state._SP_TP = _SP_TP
        parallel_state._DP = _DP

    from contextlib import contextmanager
    @contextmanager
    def graph_capture(device: torch.device):
        """
        `graph_capture` is a context manager which should surround the code that
        is capturing the CUDA graph. Its main purpose is to ensure that the
        some operations will be run after the graph is captured, before the graph
        is replayed. It returns a `GraphCaptureContext` object which contains the
        necessary data for the graph capture. Currently, it only contains the
        stream that the graph capture is running on. This stream is set to the
        current CUDA stream when the context manager is entered and reset to the
        default stream when the context manager is exited. This is to ensure that
        the graph capture is running on a separate stream from the default stream,
        in order to explicitly distinguish the kernels to capture
        from other kernels possibly launched on background in the default stream.
        """
        from vllm.distributed.parallel_state import GraphCaptureContext
        context = GraphCaptureContext(torch.cuda.Stream(device=device))
        with parallel_state._TP.graph_capture(context), parallel_state._PP.graph_capture(
                context), parallel_state._SP_TP.graph_capture(context):
            yield context


class UlyssesMultiprocExecutorPatch(ArcticPatch[MultiprocExecutor]):

    def _init_executor(self) -> None:
        # Call self.shutdown at exit to clean up
        # and ensure workers will be terminated.
        self._finalizer = weakref.finalize(self, self.shutdown)

        # The child processes will send SIGUSR1 when unrecoverable
        # errors happen.
        def sigusr1_handler(signum, frame):
            vllm.v1.executor.multiproc_executor.logger.fatal(
                "MulitprocExecutor got fatal signal from worker processes, "
                "shutting down. See stack trace above for root cause issue.")
            # Propagate error up to parent process.
            parent_process = psutil.Process().parent()
            parent_process.send_signal(signal.SIGUSR1)
            self.shutdown()

        signal.signal(signal.SIGUSR1, sigusr1_handler)

        self.world_size = self.parallel_config.world_size
        tensor_parallel_size = self.parallel_config.tensor_parallel_size
        sequence_parallel_size = self.parallel_config.ulysses_sequence_parallel_size
        assert self.world_size == tensor_parallel_size \
            * sequence_parallel_size, (
            f"world_size ({self.world_size}) must be equal to the "
            f"tensor_parallel_size * sequence_parallel_size "
            f"({tensor_parallel_size * sequence_parallel_size}). "
            f"Pipeline parallelism is not yet implemented in v1")

        # Set multiprocessing envs that are common to V0 and V1
        set_multiprocessing_worker_envs(self.parallel_config)

        # Multiprocessing-based executor does not support multi-node setting.
        # Since it only works for single node, we can use the loopback address
        # 127.0.0.1 for communication.
        distributed_init_method = get_distributed_init_method(
            "127.0.0.1", get_open_port())

        # Initialize worker and set up message queues for SchedulerOutputs
        # and ModelRunnerOutputs
        self.rpc_broadcast_mq = MessageQueue(self.world_size, self.world_size)
        scheduler_output_handle = self.rpc_broadcast_mq.export_handle()

        # Create workers
        self.workers: List[WorkerProcHandle] = []
        for rank in range(self.world_size):
            worker = WorkerProc.make_worker_process(self.vllm_config, rank,
                                                    rank,
                                                    distributed_init_method,
                                                    scheduler_output_handle)
            self.workers.append(worker)

        # Ensure message queues are ready. Will deadlock if re-ordered
        # Must be kept consistent with the WorkerProc
        self.rpc_broadcast_mq.wait_until_ready()
        for w in self.workers:
            w.worker_response_mq.wait_until_ready()


class UlyssesAttentionPatch(ArcticPatch[Attention]):

    _orig_init = Attention.__init__
    _orig_forward = Attention.forward

    def __init__(self, num_heads, *args, **kwargs):
        from .model_runner import is_shift_parallel_mode
        self.sp_size = parallel_state._SP.world_size
        if not is_shift_parallel_mode():
            num_heads //= self.sp_size
            kwargs["num_kv_heads"] //= self.sp_size
        return self._orig_init(num_heads, *args, **kwargs)

    def forward(self, query, key, value, **kwargs):
        from .model_runner import is_shift_parallel_mode
        if self.sp_size == 1 or is_shift_parallel_mode():
            return self._orig_forward(query, key, value, **kwargs)

        from vllm.forward_context import get_forward_context
        if self.calculate_kv_scales:
            attn_metadata = get_forward_context().attn_metadata
            if attn_metadata.enable_kv_scales_calculation:
                self.calc_kv_scales(key, value)
        hidden_size = query.shape[-1]
        output = torch.empty_like(query)
        torch.ops.vllm.unified_attention_with_output(
                    query, key, value, output, self.layer_name)
        return output.view(-1, hidden_size)


class UlyssesFlashAttentionImplPatch(ArcticPatch[FlashAttentionImpl]):

    _orig_init = FlashAttentionImpl.__init__
    _orig_forward = FlashAttentionImpl.forward

    def __init__(self, *args, **kwargs):
        self._orig_init(*args, **kwargs)

        self.SP = vllm.distributed.parallel_state._SP.world_size
        self.device_group = vllm.distributed.parallel_state._SP.device_group

    def forward(self, layer, query, key, value, kv_cache, attn_metadata, output):
        from .model_runner import is_shift_parallel_mode
        if self.SP == 1 or is_shift_parallel_mode():
            return self._orig_forward(layer, query, key, value, kv_cache,
                                      attn_metadata, output)
        from .model_runner import SP_TP_MODE
        if SP_TP_MODE:
            q_ = query.reshape(-1, self.num_heads, self.head_size)
            k_ = key.reshape(-1, self.num_kv_heads, self.head_size)
            v_ = value.reshape(-1, self.num_kv_heads, self.head_size)
            c_ = output.reshape(-1, self.num_heads, self.head_size)
        else:
            qkv = torch.cat(
                (query.view(-1, self.SP, self.num_heads * self.head_size),
                 key.view(-1, self.SP, self.num_kv_heads * self.head_size),
                 value.view(-1, self.SP, self.num_kv_heads * self.head_size)),
                dim=-1).transpose(0, 1).reshape(-1,
                    (self.num_heads + 2 * self.num_kv_heads) * self.head_size)
            # all-to-all
            qkv_ = torch.empty_like(qkv)
            torch.distributed.all_to_all_single(qkv_,
                                                qkv,
                                                group=self.device_group)
            # unpack
            q_, k_, v_ = qkv_.split([
                self.num_heads * self.head_size, self.num_kv_heads *
                self.head_size, self.num_kv_heads * self.head_size
            ], dim=-1)
            # prepare
            q_ = q_.reshape(-1, self.num_heads, self.head_size)
            k_ = k_.reshape(-1, self.num_kv_heads, self.head_size)
            v_ = v_.reshape(-1, self.num_kv_heads, self.head_size)
            c_ = output.view(-1, self.num_heads, self.head_size)
        # original attention
        self._orig_forward(layer, q_, k_, v_, kv_cache, attn_metadata, c_)
        # Ulysses all-to-all 2/2
        if SP_TP_MODE:
            output = c_.reshape(output.shape)
        else:
            c = torch.empty_like(c_)
            torch.distributed.all_to_all_single(c, c_, group=self.device_group)
            output.copy_(
                torch.transpose(c.view(self.SP, -1, self.num_heads * self.head_size), 0, 1)
                .reshape(-1, self.num_heads * self.SP * self.head_size))
        return output<|MERGE_RESOLUTION|>--- conflicted
+++ resolved
@@ -41,359 +41,7 @@
     UlyssesMultiprocExecutorPatch.apply_patch()
     UlyssesAttentionPatch.apply_patch()
     UlyssesFlashAttentionImplPatch.apply_patch()
-<<<<<<< HEAD
-    ShiftParallelLlamaForCausalLM.apply_patch()
-    ShiftParallelLlamaAttention.apply_patch()
-    ShiftParallelRowParallelLinear.apply_patch()
-    ShiftParallelColumnParallelLinear.apply_patch()
-    ShiftParallelUnquantizedLinearMethod.apply_patch()
-    ShiftParallelFP8LinearMethod.apply_patch()
-
-
-class ShiftParallelFP8LinearMethod(ArcticPatch[Fp8LinearMethod]):
-    _orig_process_weights_after_loading = Fp8LinearMethod.process_weights_after_loading
-    def process_weights_after_loading(self, layer: torch.nn.Module) -> None:
-        self._orig_process_weights_after_loading(layer)
-
-        from .model_runner import SP_TP_THRESHOLD
-        if SP_TP_THRESHOLD == 0:
-            # If shift parallel threshold is 0, we skip the rest of the
-            # processing and use the original weight.
-            return
-
-        sp_size = parallel_state._SP.world_size
-        sp_rank = parallel_state._SP.rank_in_group
-        output_partition_sizes = layer.logical_widths
-        if isinstance(layer, RowParallelLinear):
-            assert layer.weight.shape[0] % sp_size == 0
-            chunk_size = layer.weight.shape[0] // sp_size
-            self.sp_tp_weight = layer.weight.split(
-                chunk_size, dim=0)[sp_rank].t().contiguous().t()
-        elif isinstance(layer, ColumnParallelLinear):
-            assert layer.weight.shape[1] % sp_size == 0
-            chunk_sizes = []
-            for size in output_partition_sizes:
-                chunk_size = size // sp_size
-                chunk_sizes.extend([chunk_size] * sp_size)
-            split = layer.weight.split(chunk_sizes, dim=1)
-            self.sp_tp_weight = torch.cat(
-                [split[i] for i in range(sp_rank, len(split), sp_size)],
-                dim=1).t().contiguous().t()
-        else:
-            # replicated linear
-            self.sp_tp_weight = layer.weight
-
-        # print (remove later)
-        if parallel_state._SP.rank == 0:
-            print(f"shift_parallel_threshold {SP_TP_THRESHOLD}")
-            if output_partition_sizes == [layer.weight.shape[1]]:
-                print(f"row parallel SP: {sp_size}.")
-            else:
-                print(f"column parallel {sp_size}.")
-            print(f"loaded weight shape: {layer.weight.shape} "
-                  f"stride {layer.weight.stride()} "
-                  f"contiguous {layer.weight.is_contiguous()} "
-                  f"tcontiguous {layer.weight.t().is_contiguous()} "
-                  f" {layer.weight.dtype}")
-            print(f"     logical widths: {layer.logical_widths}")
-            print(f"      SP_TP weights: {self.sp_tp_weight.shape} "
-                  f"stride {self.sp_tp_weight.stride()} "
-                  f"contiguous {self.sp_tp_weight.is_contiguous()} "
-                  f"tcontiguous {self.sp_tp_weight.t().is_contiguous()} "
-                  f" {self.sp_tp_weight.dtype}")
-            
-    def apply(self,
-              layer: torch.nn.Module,
-              x: torch.Tensor,
-              bias: Optional[torch.Tensor] = None) -> torch.Tensor:
-        if self.use_marlin:
-            return apply_fp8_marlin_linear(
-                input=x,
-                weight=layer.weight,
-                weight_scale=layer.weight_scale,
-                workspace=layer.workspace,
-                size_n=layer.output_size_per_partition,
-                size_k=layer.input_size_per_partition,
-                bias=bias)
-        if self.block_quant:
-            assert self.quant_config.weight_block_size is not None
-            return torch.ops.vllm.apply_w8a8_block_fp8_linear(
-                input=x,
-                weight=layer.weight,
-                block_size=self.quant_config.weight_block_size,
-                weight_scale=layer.weight_scale_inv,
-                input_scale=layer.input_scale,
-                bias=bias,
-                cutlass_block_fp8_supported=self.cutlass_block_fp8_supported,
-            )
-
-        from .model_runner import SP_TP_MODE
-        return self.fp8_linear.apply(
-            input=x,
-            weight=self.sp_tp_weight if SP_TP_MODE else layer.weight,
-            weight_scale=layer.weight_scale,
-            input_scale=layer.input_scale,
-            bias=bias)
-
-class ShiftParallelUnquantizedLinearMethod(ArcticPatch[UnquantizedLinearMethod]):
-
-    _orig_create_weighs = UnquantizedLinearMethod.create_weights
-    def create_weights(self, *args, **kwargs):
-        self.output_partition_sizes = kwargs["output_partition_sizes"]
-        return self._orig_create_weighs(*args, **kwargs)
-
-    def process_weights_after_loading(self, layer: torch.nn.Module) -> None:
-
-        from .model_runner import SP_TP_THRESHOLD
-        if SP_TP_THRESHOLD == 0:
-            # If shift parallel threshold is 0, we skip the rest of the
-            # processing and use the original weight.
-            return
-
-        if torch.distributed.get_rank() == 0:
-            print(f"ShiftParallelUnquantizedLinearMethod: "
-                  f"output_partition_sizes: {self.output_partition_sizes}")
-        output_partition_sizes = self.output_partition_sizes
-        sp_size = parallel_state._SP.world_size
-        sp_rank = parallel_state._SP.rank_in_group
-        if isinstance(layer, RowParallelLinear):
-            # row parallel linear
-            assert layer.weight.shape[1] % sp_size == 0
-            chunk_size = layer.weight.shape[1] // sp_size
-            self.sp_tp_weight = layer.weight.split(
-                chunk_size, dim=1)[sp_rank].contiguous()
-        elif isinstance(layer, ColumnParallelLinear):
-            # column parallel linear
-            assert layer.weight.shape[0] % sp_size == 0
-            chunk_sizes = []
-            for size in output_partition_sizes:
-                chunk_size = size // sp_size
-                chunk_sizes.extend([chunk_size] * sp_size)
-            split = layer.weight.split(chunk_sizes, dim=0)
-            self.sp_tp_weight = torch.cat(
-                [split[i] for i in range(sp_rank, len(split), sp_size)])
-        else:
-            # replicated linear
-            self.sp_tp_weight = layer.weight
-
-        # print (remove later)
-        if torch.distributed.get_rank() == 0:
-            print(f"shift_parallel_threshold {SP_TP_THRESHOLD}")
-            if output_partition_sizes == [layer.weight.shape[0]]:
-                print("row parallel linear")
-            else:
-                print("column parallel linear")
-            print(f"loaded weight shape: {layer.weight.shape} "
-                  f"stride {layer.weight.stride()} "
-                  f"contiguous {layer.weight.is_contiguous()} "
-                  f"tcontiguous {layer.weight.t().is_contiguous()} "
-                  f" {layer.weight.dtype}")
-            print(f"     output_partition_sizes {output_partition_sizes}")
-            print(f"     SP_TP weights: {self.sp_tp_weight.shape} "
-                  f"stride {self.sp_tp_weight.stride()} "
-                  f"contiguous {self.sp_tp_weight.is_contiguous()} "
-                  f"tcontiguous {self.sp_tp_weight.t().is_contiguous()} "
-                  f" {self.sp_tp_weight.dtype}")
-
-    def apply(self,
-              layer: torch.nn.Module,
-              x: torch.Tensor,
-              bias: Optional[torch.Tensor] = None) -> torch.Tensor:
-        from .model_runner import SP_TP_MODE
-        # ShiftParallel
-        if SP_TP_MODE:
-            return F.linear(x, self.sp_tp_weight, bias)
-        else:
-            return F.linear(x, layer.weight, bias)
-
-class ShiftParallelRowParallelLinear(ArcticPatch[RowParallelLinear]):
-    def forward(
-        self, input_
-    ) -> Union[torch.Tensor, tuple[torch.Tensor, Optional[Parameter]]]:
-        from .model_runner import SP_TP_MODE
-        sp_tp_size = parallel_state._SP_TP.world_size
-        sp_tp_rank = parallel_state._SP_TP.rank_in_group
-        if self.input_is_parallel:
-            input_parallel = input_
-        elif SP_TP_MODE:
-            splitted_input = split_tensor_along_last_dim(
-                input_, num_partitions=sp_tp_size)
-            input_parallel = splitted_input[sp_tp_rank].contiguous()
-        else:
-            tp_rank = parallel_state._TP.rank_in_group
-            splitted_input = split_tensor_along_last_dim(
-                input_, num_partitions=self.tp_size)
-            input_parallel = splitted_input[tp_rank].contiguous()
-        # Matrix multiply.
-        assert self.quant_method is not None
-        # Only fuse bias add into GEMM for rank 0 (this ensures that
-        # bias will not get added more than once in TP>1 case)
-        bias_ = None if (self.tp_rank > 0 or self.skip_bias_add) else self.bias
-        if SP_TP_MODE:
-            bias_ = None if (sp_tp_rank > 0
-                             or self.skip_bias_add) else self.bias
-        else:
-            bias_ = None if (self.tp_rank > 0
-                             or self.skip_bias_add) else self.bias
-        output_parallel = self.quant_method.apply(self,
-                                                  input_parallel,
-                                                  bias=bias_)
-        if self.reduce_results and SP_TP_MODE and sp_tp_size > 1:
-            output = parallel_state._SP_TP.all_reduce(output_parallel)
-        elif self.reduce_results and not SP_TP_MODE and self.tp_size > 1:
-            output = parallel_state._TP.all_reduce(output_parallel)
-        else:
-            output = output_parallel
-        output_bias = self.bias if self.skip_bias_add else None
-        if not self.return_bias:
-            return output
-        return output, output_bias
-
-class ShiftParallelColumnParallelLinear(ArcticPatch[ColumnParallelLinear]):
-    def forward(
-        self, input_
-    ) -> Union[torch.Tensor, tuple[torch.Tensor, Optional[Parameter]]]:
-        bias = self.bias if not self.skip_bias_add else None
-
-        # Matrix multiply.
-        assert self.quant_method is not None
-        output_parallel = self.quant_method.apply(self, input_, bias)
-        if self.gather_output:
-            # All-gather across the partitions.
-            from .model_runner import SP_TP_MODE
-            if SP_TP_MODE:
-                output = parallel_state._SP_TP.all_gather(output_parallel)
-            else:
-                output = parallel_state._TP.all_gather(output_parallel)
-        else:
-            output = output_parallel
-        output_bias = self.bias if self.skip_bias_add else None
-        if not self.return_bias:
-            return output
-        return output, output_bias
-
-class ShiftParallelLlamaAttention(ArcticPatch[LlamaAttention]):
-    def forward(
-        self,
-        positions: torch.Tensor,
-        hidden_states: torch.Tensor,
-    ) -> torch.Tensor:
-        qkv, _ = self.qkv_proj(hidden_states)
-        import arctic_inference.vllm.model_runner as model_runner
-        SP = parallel_state._SP.world_size
-        if model_runner.SP_TP_MODE:
-            q_size = self.q_size // SP
-            kv_size = self.kv_size // SP
-        else:
-            q_size = self.q_size
-            kv_size = self.kv_size
-        q, k, v = qkv.split([q_size, kv_size, kv_size], dim=-1)
-        q, k = self.rotary_emb(positions, q, k)
-        attn_output = self.attn(q, k, v)
-        output, _ = self.o_proj(attn_output)
-        return output
-
-@support_torch_compile
-class LlamaModelTP(nn.Module):
-
-    def __init__(self,
-                 *,
-                 vllm_config: VllmConfig,
-                 model: LlamaModel,
-                 prefix: str = ""):
-        super().__init__()
-        self.config = vllm_config.model_config.hf_config
-        self._model = [model]  # Box it to avoid recursive registration
-
-    @property
-    def model(self) -> LlamaModel:
-        return self._model[0]
-
-    def forward(
-        self,
-        input_ids: Optional[torch.Tensor],
-        positions: torch.Tensor,
-        intermediate_tensors: Optional[IntermediateTensors],
-        inputs_embeds: Optional[torch.Tensor] = None,
-    ) -> Union[torch.Tensor, IntermediateTensors]:
-        return self.model.forward(input_ids, positions, intermediate_tensors,
-                                  inputs_embeds)
-    
-class ShiftParallelLlamaForCausalLM(ArcticPatch[LlamaForCausalLM]):
-
-    # TODO: make the below work
-    # _orig_init = LlamaForCausalLM.__init__
-    # def __init__(self, vllm_config, model, **kwargs):
-    #     return self._orig_init(vllm_config=vllm_config, model=model, **kwargs)
-
-    def _init_model(self,
-                vllm_config: VllmConfig,
-                prefix: str = "",
-                layer_type: type[nn.Module] = LlamaDecoderLayer):
-        # original model
-        model = LlamaModel(vllm_config=vllm_config,
-                          prefix=prefix,
-                          layer_type=layer_type)
-        # tp-only model
-        vllm_config.compilation_config = (
-            vllm_config.compilation_config.model_copy())
-        vllm_config.compilation_config.inductor_compile_config = (
-            vllm_config.compilation_config.inductor_compile_config.copy())
-        self.model_tp = LlamaModelTP(vllm_config=vllm_config, model=model)
-        # stats
-        self.prefill = 0
-        self.decode = 0
-        self.mixed = 0
-        self.numiter = 0
-        # return original model
-        return model
-
-    def forward(
-        self,
-        input_ids: torch.Tensor,
-        positions: torch.Tensor,
-        intermediate_tensors: Optional[IntermediateTensors] = None,
-        inputs_embeds: Optional[torch.Tensor] = None,
-    ) -> Union[torch.Tensor, IntermediateTensors]:
-
-        from .model_runner import SP_TP_MODE
-
-        from vllm.forward_context import get_forward_context
-        metadata = get_forward_context().attn_metadata
-        if torch.distributed.get_rank() == 0:
-            print(f"numiter: {self.numiter} "
-                  f"input_ids: {input_ids.shape} SP_TP_MODE: {SP_TP_MODE} ")
-            if metadata is None:
-                print("metadata: None")
-            else:
-                seq_lens = metadata.seq_lens.tolist()
-                num_actual_tokens = metadata.num_actual_tokens
-                self.numiter += 1
-                if len(seq_lens) == num_actual_tokens:
-                    self.decode += 1
-                else:
-                    if len(seq_lens) == 1 and num_actual_tokens > 1:
-                        self.prefill += 1
-                    else:
-                        self.mixed += 1
-                print(f"metadata: "
-                      f"actual tokens: {num_actual_tokens} "
-                      f"seq. lens: {seq_lens} "
-                      f"prefill {self.prefill} "
-                      f"decode {self.decode} "
-                      f"mixed {self.mixed}")
-
-        # ShiftParallel
-        if SP_TP_MODE:
-            model_output = self.model_tp(input_ids, positions,
-                                         intermediate_tensors, inputs_embeds)
-        else:
-            model_output = self.model(input_ids, positions,
-                                      intermediate_tensors, inputs_embeds)
-        return model_output
-=======
-
->>>>>>> 4672f3c4
+
 
 class UlyssesModelConfigPatch(ArcticPatch[ModelConfig]):
 
