# SPDX-License-Identifier: Apache-2.0

from dataclasses import dataclass
from typing import List, Optional, Sequence, Tuple

import torch
import torch.nn.functional as F
from torch.nn.parameter import Parameter, UninitializedParameter
from vllm.distributed import (divide,
                              tensor_model_parallel_all_reduce)
from vllm.model_executor.layers.quantization.base_config import (
    QuantizationConfig, QuantizeMethodBase, method_has_implemented_embedding)
from vllm.model_executor.parameter import BasevLLMParameter
from vllm.model_executor.utils import set_weight_attrs
from vllm.platforms import current_platform

DEFAULT_VOCAB_PADDING_SIZE = 64


class UnquantizedEmbeddingMethod(QuantizeMethodBase):
    """Unquantized method for embeddings."""

    def create_weights(self, layer: torch.nn.Module,
                       input_size_per_partition: int,
                       output_partition_sizes: List[int], input_size: int,
                       output_size: int, params_dtype: torch.dtype,
                       **extra_weight_attrs):
        """Create weights for embedding layer."""
        output_size_per_partition = sum(output_partition_sizes)
        layer.logical_widths = output_partition_sizes
        layer.input_size_per_partition = input_size_per_partition
        layer.output_size_per_partition = output_size_per_partition
        layer.orig_dtype = params_dtype
        
        weight = Parameter(torch.empty(sum(output_partition_sizes),
                                       input_size_per_partition,
                                       dtype=params_dtype),
                           requires_grad=False)
        set_weight_attrs(weight, {"input_dim": 1, "output_dim": 0})
        layer.register_parameter("weight", weight)
        set_weight_attrs(weight, extra_weight_attrs)

    def apply(self,
              layer: torch.nn.Module,
              x: torch.Tensor,
              bias: Optional[torch.Tensor] = None) -> torch.Tensor:
        return F.linear(x, layer.weight, bias)

    def embedding(self, layer: torch.nn.Module,
                  input_: torch.Tensor) -> torch.Tensor:
        return F.embedding(input_, layer.weight)


def pad_vocab_size(vocab_size: int,
                   pad_to: int = DEFAULT_VOCAB_PADDING_SIZE) -> int:
    """Pad the vocab size to the given value."""
    return ((vocab_size + pad_to - 1) // pad_to) * pad_to


def vocab_range_from_per_partition_vocab_size(
        per_partition_vocab_size: int,
        rank: int,
        offset: int = 0) -> Sequence[int]:
    index_f = rank * per_partition_vocab_size
    index_l = index_f + per_partition_vocab_size
    return index_f + offset, index_l + offset


def vocab_range_from_global_vocab_size(global_vocab_size: int,
                                       rank: int,
                                       world_size: int,
                                       offset: int = 0) -> Sequence[int]:
    per_partition_vocab_size = divide(global_vocab_size, world_size)
    return vocab_range_from_per_partition_vocab_size(per_partition_vocab_size,
                                                     rank,
                                                     offset=offset)


@dataclass
class VocabParallelEmbeddingShardIndices:
    """Indices for a shard of a vocab parallel embedding."""
    padded_org_vocab_start_index: int
    padded_org_vocab_end_index: int
    padded_added_vocab_start_index: int
    padded_added_vocab_end_index: int

    org_vocab_start_index: int
    org_vocab_end_index: int
    added_vocab_start_index: int
    added_vocab_end_index: int

    @property
    def num_org_elements(self) -> int:
        return self.org_vocab_end_index - self.org_vocab_start_index

    @property
    def num_added_elements(self) -> int:
        return self.added_vocab_end_index - self.added_vocab_start_index

    @property
    def num_org_elements_padded(self) -> int:
        return (self.padded_org_vocab_end_index -
                self.padded_org_vocab_start_index)

    @property
    def num_added_elements_padded(self) -> int:
        return (self.padded_added_vocab_end_index -
                self.padded_added_vocab_start_index)

    @property
    def num_org_vocab_padding(self) -> int:
        return self.num_org_elements_padded - self.num_org_elements

    @property
    def num_added_vocab_padding(self) -> int:
        return self.num_added_elements_padded - self.num_added_elements

    @property
    def num_elements_padded(self) -> int:
        return self.num_org_elements_padded + self.num_added_elements_padded

    def __post_init__(self):
        # sanity checks
        assert (self.padded_org_vocab_start_index
                <= self.padded_org_vocab_end_index)
        assert (self.padded_added_vocab_start_index
                <= self.padded_added_vocab_end_index)

        assert self.org_vocab_start_index <= self.org_vocab_end_index
        assert self.added_vocab_start_index <= self.added_vocab_end_index

        assert self.org_vocab_start_index <= self.padded_org_vocab_start_index
        assert (self.added_vocab_start_index
                <= self.padded_added_vocab_start_index)
        assert self.org_vocab_end_index <= self.padded_org_vocab_end_index
        assert self.added_vocab_end_index <= self.padded_added_vocab_end_index

        assert self.num_org_elements <= self.num_org_elements_padded
        assert self.num_added_elements <= self.num_added_elements_padded


#@torch.compile(dynamic=True, backend=current_platform.simple_compile_backend)
def get_masked_input_and_mask(
        input_: torch.Tensor, org_vocab_start_index: int,
        org_vocab_end_index: int, num_org_vocab_padding: int,
        added_vocab_start_index: int,
        added_vocab_end_index: int) -> Tuple[torch.Tensor, torch.Tensor]:
    # torch.compile will fuse all of the pointwise ops below
    # into a single kernel, making it very fast
    org_vocab_mask = (input_ >= org_vocab_start_index) & (
        input_ < org_vocab_end_index)
    added_vocab_mask = (input_ >= added_vocab_start_index) & (
        input_ < added_vocab_end_index)
    added_offset = added_vocab_start_index - (
        org_vocab_end_index - org_vocab_start_index) - num_org_vocab_padding
    valid_offset = (org_vocab_start_index *
                    org_vocab_mask) + (added_offset * added_vocab_mask)
    vocab_mask = org_vocab_mask | added_vocab_mask
    input_ = vocab_mask * (input_ - valid_offset)
    return input_, ~vocab_mask


class VocabParallelEmbedding(torch.nn.Module):
    """Embedding parallelized in the vocabulary dimension.

    Adapted from torch.nn.Embedding, note that we pad the vocabulary size to
    make sure it is divisible by the number of model parallel GPUs.

    In order to support various loading methods, we ensure that LoRA-added
    embeddings are always at the end of TP-sharded tensors. In other words,
    we shard base embeddings and LoRA embeddings separately (both padded),
    and place them in the same tensor.
    In this example, we will have the original vocab size = 1010,
    added vocab size = 16 and padding to 64. Therefore, the total
    vocab size with padding will be 1088 (because we first pad 1010 to
    1024, add 16, and then pad to 1088).
    Therefore, the tensor format looks like the following:
    TP1, rank 0 (no sharding):
                            |< --------BASE-------- >|< -BASE PADDING-- >|< -----LORA------ >|< -LORA PADDING-- >|
    corresponding token_id: |  0  |  1  | ... | 1009 |  -1  | ... |  -1  | 1010 | ... | 1015 |  -1  | ... |  -1  |
                     index: |  0  |  1  | ... | 1009 | 1010 | ... | 1023 | 1024 | ... | 1039 | 1040 | ... | 1087 |

    TP2, rank 0:
                            |< --------------------BASE--------------------- >|< -----LORA------ >|< -LORA PADDING- >|
    corresponding token_id: |  0  |  1  |  2  | ... | 497  | 498 | ...  | 511 | 1000 | ... | 1015 |  -1  | ... |  -1 |
                     index: |  0  |  1  |  2  | ... | 497  | 498 | ...  | 511 | 512  | ... | 527  |  520 | ... | 543 |
    TP2, rank 1:
                            |< -----------BASE----------- >|< -BASE PADDING- >|< -----------LORA PADDING----------- >|
    corresponding token_id: | 512 | 513 | 514 | ... | 1009 | -1  | ...  | -1  |  -1  | ... |  -1  | -1  | ... |   -1 |
                     index: |  0  |  1  |  2  | ... | 497  | 498 | ...  | 511 | 512  | ... | 519  | 520 | ... |  543 |

    Args:
        num_embeddings: vocabulary size.
        embedding_dim: size of hidden state.
        params_dtype: type of the parameters.
        org_num_embeddings: original vocabulary size (without LoRA).
        padding_size: padding size for the vocabulary.
        quant_config: quant config for the layer
        prefix: full name of the layer in the state dict
    """  # noqa: E501

    def __init__(self,
                 num_embeddings: int,
                 embedding_dim: int,
                 params_dtype: Optional[torch.dtype] = None,
                 org_num_embeddings: Optional[int] = None,
                 padding_size: int = DEFAULT_VOCAB_PADDING_SIZE,
                 quant_config: Optional[QuantizationConfig] = None,
                 prefix: str = "",
                 skip_quantization: bool = True):
        super().__init__()

        from vllm.distributed.parallel_state import (_TP, _SP)
        # Keep the input dimensions.
        tp_rank = _TP.rank
        self.tp_size = _TP.world_size * _SP.world_size
<<<<<<< HEAD
                   
=======

>>>>>>> 46c0f2a8
        self.num_embeddings = num_embeddings
        self.padding_size = padding_size
        self.org_vocab_size = org_num_embeddings or num_embeddings
        num_added_embeddings = num_embeddings - self.org_vocab_size
        self.org_vocab_size_padded = pad_vocab_size(self.org_vocab_size,
                                                    self.padding_size)
        self.num_embeddings_padded = pad_vocab_size(
            self.org_vocab_size_padded + num_added_embeddings,
            self.padding_size)
        assert self.org_vocab_size_padded <= self.num_embeddings_padded

        self.shard_indices = self._get_indices(self.num_embeddings_padded,
                                               self.org_vocab_size_padded,
                                               self.num_embeddings,
                                               self.org_vocab_size, tp_rank,
                                               self.tp_size)
        self.embedding_dim = embedding_dim

        quant_method = None
        if quant_config is not None and not skip_quantization:
            quant_method = quant_config.get_quant_method(self, prefix=prefix)
        if quant_method is None:
            quant_method = UnquantizedEmbeddingMethod()

        # If we are making an embedding layer, then our quantization linear
        # method must implement the embedding operation. If we are another
        # layer type like ParallelLMHead, this is not important.
        is_embedding_layer = type(self.__class__) is VocabParallelEmbedding
        quant_method_implements_embedding = method_has_implemented_embedding(
            type(quant_method))
        if is_embedding_layer and not quant_method_implements_embedding:
            raise NotImplementedError(
                f"The class {type(quant_method).__name__} must implement "
                "the 'embedding' method, see UnquantizedEmbeddingMethod.")

        self.quant_method: QuantizeMethodBase = quant_method

        if params_dtype is None:
            params_dtype = torch.get_default_dtype()
        # Divide the weight matrix along the vocaburaly dimension.
        self.num_added_embeddings = self.num_embeddings - self.org_vocab_size
        self.num_embeddings_per_partition = divide(self.num_embeddings_padded,
                                                   self.tp_size)
        assert (self.shard_indices.num_elements_padded ==
                self.num_embeddings_per_partition)
        self.num_org_embeddings_per_partition = (
            self.shard_indices.org_vocab_end_index -
            self.shard_indices.org_vocab_start_index)
        self.num_added_embeddings_per_partition = (
            self.shard_indices.added_vocab_end_index -
            self.shard_indices.added_vocab_start_index)

        self.quant_method.create_weights(self,
                                         self.embedding_dim,
                                         [self.num_embeddings_per_partition],
                                         self.embedding_dim,
                                         self.num_embeddings_padded,
                                         params_dtype=params_dtype,
                                         weight_loader=self.weight_loader)

    @classmethod
    def _get_indices(cls, vocab_size_padded: int, org_vocab_size_padded: int,
                     vocab_size: int, org_vocab_size: int, tp_rank: int,
                     tp_size: int) -> VocabParallelEmbeddingShardIndices:
        """Get start and end indices for vocab parallel embedding, following the
        layout outlined in the class docstring, based on the given tp_rank and
        tp_size."""
        num_added_embeddings_padded = vocab_size_padded - org_vocab_size_padded
        padded_org_vocab_start_index, padded_org_vocab_end_index = (
            vocab_range_from_global_vocab_size(org_vocab_size_padded, tp_rank,
                                               tp_size))
        padded_added_vocab_start_index, padded_added_vocab_end_index = (
            vocab_range_from_global_vocab_size(num_added_embeddings_padded,
                                               tp_rank,
                                               tp_size,
                                               offset=org_vocab_size))
        # remove padding
        org_vocab_start_index = min(padded_org_vocab_start_index,
                                    org_vocab_size)
        org_vocab_end_index = min(padded_org_vocab_end_index, org_vocab_size)
        added_vocab_start_index = min(padded_added_vocab_start_index,
                                      vocab_size)
        added_vocab_end_index = min(padded_added_vocab_end_index, vocab_size)
        return VocabParallelEmbeddingShardIndices(
            padded_org_vocab_start_index, padded_org_vocab_end_index,
            padded_added_vocab_start_index, padded_added_vocab_end_index,
            org_vocab_start_index, org_vocab_end_index,
            added_vocab_start_index, added_vocab_end_index)

    def get_sharded_to_full_mapping(self) -> Optional[List[int]]:
        """Get a mapping that can be used to reindex the gathered
        logits for sampling.
        
        During sampling, we gather logits from all ranks. The relationship
        of index->token_id will follow the same format as outlined in the class
        docstring. However, after the gather, we want to reindex the final
        logits tensor to map index->token_id one-to-one (the index is always
        equal the token_id it corresponds to). The indices returned by this
        method allow us to do that.
        """
        if self.tp_size < 2:
            return None

        base_embeddings: List[int] = []
        added_embeddings: List[int] = []
        padding: List[int] = []
        for tp_rank in range(self.tp_size):
            shard_indices = self._get_indices(self.num_embeddings_padded,
                                              self.org_vocab_size_padded,
                                              self.num_embeddings,
                                              self.org_vocab_size, tp_rank,
                                              self.tp_size)
            range_start = self.num_embeddings_per_partition * tp_rank
            range_end = self.num_embeddings_per_partition * (tp_rank + 1)
            base_embeddings.extend(
                range(range_start,
                      range_start + shard_indices.num_org_elements))
            padding.extend(
                range(range_start + shard_indices.num_org_elements,
                      range_start + shard_indices.num_org_elements_padded))
            added_embeddings.extend(
                range(
                    range_start + shard_indices.num_org_elements_padded,
                    range_start + shard_indices.num_org_elements_padded +
                    shard_indices.num_added_elements))
            padding.extend(
                range(
                    range_start + shard_indices.num_org_elements_padded +
                    shard_indices.num_added_elements,
                    range_start + shard_indices.num_org_elements_padded +
                    shard_indices.num_added_elements_padded))
            assert (range_start + shard_indices.num_org_elements_padded +
                    shard_indices.num_added_elements_padded == range_end)
        ret = base_embeddings + added_embeddings + padding
        assert len(ret) == self.num_embeddings_padded
        return ret

    def weight_loader(self, param: Parameter, loaded_weight: torch.Tensor):
        output_dim = getattr(param, "output_dim", None)
        packed_dim = getattr(param, "packed_dim", None)

        # If the parameter is a gguf weight, then load it directly.
        if getattr(param, "is_gguf_weight_type", None):
            param.data.copy_(loaded_weight)
            param.weight_type = loaded_weight.item()
            return
        elif isinstance(param, UninitializedParameter):
            shape = list(loaded_weight.shape)
            if output_dim is not None:
                shape[output_dim] = self.num_embeddings_per_partition
            param.materialize(tuple(shape), dtype=loaded_weight.dtype)

        # If parameter does not have output dim, then it should
        # be copied onto all gpus (e.g. g_idx for act_order gptq).
        if output_dim is None:
            assert param.data.shape == loaded_weight.shape
            param.data.copy_(loaded_weight)
            return

        # Shard indexes for loading the weight
        start_idx = self.shard_indices.org_vocab_start_index
        shard_size = self.shard_indices.org_vocab_end_index - start_idx

        # If param packed on the same dim we are sharding on, then
        # need to adjust offsets of loaded weight by pack_factor.
        if packed_dim is not None and packed_dim == output_dim:
            packed_factor = param.packed_factor if isinstance(
                param, BasevLLMParameter) else param.pack_factor
            assert loaded_weight.shape[output_dim] == (self.org_vocab_size //
                                                       param.packed_factor)
            start_idx = start_idx // packed_factor
            shard_size = shard_size // packed_factor
        else:
            assert loaded_weight.shape[output_dim] == self.org_vocab_size

        # Copy the data. Select chunk corresponding to current shard.
        loaded_weight = loaded_weight.narrow(output_dim, start_idx, shard_size)

        if current_platform.is_hpu():
            # FIXME(kzawora): Weight copy with slicing bugs out on Gaudi here,
            # so we're using a workaround. Remove this when fixed in
            # HPU PT bridge.
            padded_weight = torch.cat([
                loaded_weight,
                torch.zeros(param.shape[0] - loaded_weight.shape[0],
                            *loaded_weight.shape[1:])
            ])
            param.data.copy_(padded_weight)
        else:
            param[:loaded_weight.shape[0]].data.copy_(loaded_weight)
            param[loaded_weight.shape[0]:].data.fill_(0)

    def forward(self, input_):
        if self.tp_size > 1:
            # Build the mask.
            masked_input, input_mask = get_masked_input_and_mask(
                input_, self.shard_indices.org_vocab_start_index,
                self.shard_indices.org_vocab_end_index,
                self.shard_indices.num_org_vocab_padding,
                self.shard_indices.added_vocab_start_index,
                self.shard_indices.added_vocab_end_index)
        else:
            masked_input = input_
        # Get the embeddings.
        output_parallel = self.quant_method.embedding(self,
                                                      masked_input.long())
        # Mask the output embedding.
        if self.tp_size > 1:
            output_parallel.masked_fill_(input_mask.unsqueeze(-1), 0)
        # Reduce across all the model parallel GPUs.
        output = tensor_model_parallel_all_reduce(output_parallel)
        return output

    def extra_repr(self) -> str:
        s = f"num_embeddings={self.num_embeddings_per_partition}"
        s += f", embedding_dim={self.embedding_dim}"
        s += f", org_vocab_size={self.org_vocab_size}"
        s += f', num_embeddings_padded={self.num_embeddings_padded}'
        s += f', tp_size={self.tp_size}'
        return s


class ParallelLMHead(VocabParallelEmbedding):
    """Parallelized LM head.

    Output logits weight matrices used in the Sampler. The weight and bias
    tensors are padded to make sure they are divisible by the number of
    model parallel GPUs.

    Args:
        num_embeddings: vocabulary size.
        embedding_dim: size of hidden state.
        bias: whether to use bias.
        params_dtype: type of the parameters.
        org_num_embeddings: original vocabulary size (without LoRA).
        padding_size: padding size for the vocabulary.
    """

    def __init__(self,
                 num_embeddings: int,
                 embedding_dim: int,
                 bias: bool = False,
                 params_dtype: Optional[torch.dtype] = None,
                 org_num_embeddings: Optional[int] = None,
                 padding_size: int = DEFAULT_VOCAB_PADDING_SIZE,
                 quant_config: Optional[QuantizationConfig] = None,
                 prefix: str = "",
                 skip_quantization: bool = True):
        super().__init__(num_embeddings, embedding_dim, params_dtype,
                         org_num_embeddings, padding_size, quant_config,
                         prefix)
        self.quant_config = quant_config
        if bias:
            self.bias = Parameter(
                torch.empty(self.num_embeddings_per_partition,
                            dtype=params_dtype))
            set_weight_attrs(self.bias, {
                "output_dim": 0,
                "weight_loader": self.weight_loader,
            })
        else:
            self.register_parameter("bias", None)

    def tie_weights(self, embed_tokens: VocabParallelEmbedding):
        """Tie the weights with word embeddings."""
        # GGUF quantized embed_tokens.
        if self.quant_config and self.quant_config.get_name() == "gguf":
            return embed_tokens
        else:
            self.weight = embed_tokens.weight
            return self

    def forward(self, input_):
        del input_
        raise RuntimeError("LMHead's weights should be used in the sampler.")<|MERGE_RESOLUTION|>--- conflicted
+++ resolved
@@ -214,11 +214,7 @@
         # Keep the input dimensions.
         tp_rank = _TP.rank
         self.tp_size = _TP.world_size * _SP.world_size
-<<<<<<< HEAD
-                   
-=======
-
->>>>>>> 46c0f2a8
+
         self.num_embeddings = num_embeddings
         self.padding_size = padding_size
         self.org_vocab_size = org_num_embeddings or num_embeddings
