# Copyright 2025 Snowflake Inc.
# SPDX-License-Identifier: Apache-2.0
#
# Licensed under the Apache License, Version 2.0 (the "License");
# you may not use this file except in compliance with the License.
# You may obtain a copy of the License at
#
# http://www.apache.org/licenses/LICENSE-2.0
#
# Unless required by applicable law or agreed to in writing, software
# distributed under the License is distributed on an "AS IS" BASIS,
# WITHOUT WARRANTIES OR CONDITIONS OF ANY KIND, either express or implied.
# See the License for the specific language governing permissions and
# limitations under the License.

from __future__ import annotations

from dataclasses import dataclass, field
from typing import Dict, Hashable, KeysView, List, Optional, Sequence, Tuple

import numpy as np

from arctic_inference.suffix_decoding._C import SuffixTree, Draft, batch_extend


@dataclass
class SuffixDecodingDraft:
    """
    A dataclass representing the result of a speculation using SuffixDecoding.

    Attributes:
        token_ids (List[int]): List of token IDs in the speculation result.
        parents (List[int]): List of parent indices for each token used to
            encode the tree structure. The parent token of token_ids[i] is
            token_ids[parents[i]].
        probs (List[float]): List of estimated probabilities for each token.
        score (float): The overall score of the suffix match computed as the
            sum of the estimated probabilities of each speculated token.
        match_len (int): The length of the context match that yielded this
            speculation result.
    """
    token_ids: List[int] = field(default_factory=list)
    parents: List[int] = field(default_factory=list)
    probs: List[float] = field(default_factory=list)
    score: float = 0.0
    match_len: int = 0

    @staticmethod
    def from_native(draft: Draft) -> SuffixDecodingDraft:
        return SuffixDecodingDraft(
            token_ids=draft.token_ids,
            parents=draft.parents,
            probs=draft.probs,
            score=draft.score,
            match_len=draft.match_len,
        )

class SuffixDecodingCache:
    
    def __init__(self,
                 max_tree_depth: int = 64,
                 max_cached_requests: int = -1):
        """
        Initialize the SuffixDecodingCache.

        Args:
            max_tree_depth (int): The maximum depth of the suffix trees.
            max_cached_requests (int, optional): The maximum number of cached
                requests. Eviction is triggered when the limit is reached. `-1`
                means no limit on the number of cached requests.
        """
        if max_cached_requests > 0x7FFFFFFF:
            raise ValueError("max_cached_requests must be at most 2^31")

        self._max_tree_depth = max_tree_depth
        self._max_cached_requests = max_cached_requests

        # Global suffix tree caches previous responses in a single tree.
        self._global_tree = SuffixTree(max_tree_depth)
        self._pending_updates: dict[int, list[int]] = {}

        # Local suffix trees cache prompts for each active request separately.
        self._local_trees = {}

        # Maps between Python request ID and int32_t sequence ID. Tracks all
        # request IDs that are in the global tree.
        self._req_to_seq_id: Dict[Hashable, int] = {}
        self._seq_to_req_id: Dict[int, Hashable] = {}

        # Unused sequence ID to assign to a new request ID.
        self._next_seq_id = 0

    @property
    def max_tree_depth(self) -> int:
        return self._max_tree_depth

    @property
    def max_cached_requests(self) -> int:
        return self._max_cached_requests

    @property
    def active_requests(self) -> KeysView:
        """
        Returns a view of the currently active request IDs. Active requests are
        those that have been started via `start_request` and not yet stopped
        via `stop_request`. The prompts of active requests are stored so they
        can be used during speculation for the same request.
        """
        return self._local_trees.keys()

    @property
    def cached_requests(self) -> KeysView:
        """
        Returns a view of all request IDs that have their responses cached in
        the global suffix tree. The response for the cached request can be used
        during speculation for other requests, until the response is evicted.
        """
        return self._req_to_seq_id.keys()

    def start_request(
        self,
        req_id: Hashable,
        prompt_token_ids: np.ndarray | Sequence[int],
    ):
        """
        This method should be called when starting to process a new request. It
        will store the prompt for the request, allowing future speculations for
        the same request to use the prompt context. The prompt will be stored
        until `stop_request` is called. If `max_cached_requests != 0`, then a
        new slot is allocated in the global cache for the response, triggering
        cache eviction (FIFO order) if needed.

        Args:
            req_id (Hashable): The request identifier. Must be a hashable value
                that uniquely identifies the request.
            prompt_token_ids (np.ndarray | Sequence[int]): A sequence of token
                IDs representing the prompt of the request.

        Raises:
            ValueError: If a request with the same `req_id` is already active
                or cached.
        """
        if req_id in self._local_trees:
            raise ValueError(f"Request '{req_id}' is already active")

        if isinstance(prompt_token_ids, np.ndarray):
            # If input is a numpy array, use the zero-copy ndarray overload.
            self._validate_ndarray(prompt_token_ids)
            extend_func = SuffixTree.extend_ndarray
        else:
            extend_func = SuffixTree.extend

        self._local_trees[req_id] = SuffixTree(self._max_tree_depth)
        extend_func(self._local_trees[req_id], 0, prompt_token_ids)
        if self._max_cached_requests != 0:
            # Global cache is enabled.
            if req_id in self._req_to_seq_id:
                # Evict existing cached response for the request if present.
                self.evict_cached_response(req_id)
            # Allocate a new seq_id for the request.
            self._generate_seq_id(req_id)

    def stop_request(self, req_id: Hashable):
        """
        This method should be called when a request is completed. It will evict
        the prompt for the request, freeing up memory. The request's response
        may still be cached in the global cache until it is evicted.

        Args:
            req_id (Hashable): The request identifier. Must be a hashable value
                that uniquely identifies the request.

        Raises:
            ValueError: If the request with the given `req_id` is not active.
        """
        if req_id not in self._local_trees:
            raise ValueError(f"Request '{req_id}' is not active")
        del self._local_trees[req_id]

    def add_active_response(
        self,
        req_id: Hashable,
        token_ids: np.ndarray | Sequence[int],
    ):
        """
        Update the cached response for a given request by appending token(s) to
        its end. Once the response is updated, the new tokens can be used for
        future speculations for all requests.

        Args:
            req_id (Hashable): The unique identifier for the request.
            token_ids (np.ndarray | Sequence[int]): A sequence of token IDs to
                be appended to the response for the given request.

        Raises:
            ValueError: If the request with the given `req_id` is not active.
        """
        if req_id not in self._local_trees:
            raise ValueError(f"Request '{req_id}' is not active")

        if isinstance(token_ids, np.ndarray):
            # If input is a numpy array, use the zero-copy ndarray overload.
            self._validate_ndarray(token_ids)
            extend_func = SuffixTree.extend_ndarray
        else:
            extend_func = SuffixTree.extend

        # Update the local tree for the active request.
        extend_func(self._local_trees[req_id], 0, token_ids)

        # Also update the response if the request is in the global cache (it
        # may be evicted from the global cache before the request is stopped).
        if req_id in self._req_to_seq_id:
            seq_id = self._req_to_seq_id[req_id]
<<<<<<< HEAD
            buf = self._pending_updates.get(seq_id)
            if buf is None:
                self._pending_updates[seq_id] = [int(t) for t in token_ids]
            else:
                buf.extend(int(t) for t in token_ids)
                
    def flush(self):
        """Apply all staged updates with a single native call."""
        if not self._pending_updates:
            return
        # target the single global tree.
        batch: list[tuple[SuffixTree, int, list[int]]] = [
            (self._global_tree, int(seq), toks)
            for seq, toks in self._pending_updates.items() if toks
        ]
        if batch:
            batch_extend(batch)
        self._pending_updates.clear()
=======
            extend_func(self._global_tree, seq_id, token_ids)
>>>>>>> 3145f23e

    def evict_cached_response(self, req_id: Hashable):
        """
        Evicts the given request's response from the global cache. `req_id` can
        be safely reused for a new request after eviction.

        Args:
            req_id (Hashable): The unique identifier for the request that
                should be evicted.

        Raises:
            ValueError: If no response exists for the given request identifier.
        """
        if req_id not in self._req_to_seq_id:
            raise ValueError(f"Request '{req_id}' is not cached")
        seq_id = self._req_to_seq_id.pop(req_id)
        self._seq_to_req_id.pop(seq_id)
        self._global_tree.remove(seq_id)

    def speculate(
        self,
        req_id: Hashable,
        context: np.ndarray | Sequence[int],
        max_spec_tokens: Optional[int] = None,
        max_spec_factor: float = 1.0,
        max_spec_offset: float = 0.0,
        min_token_prob: float = 0.1,
        use_tree_spec: bool = False,
    ) -> SuffixDecodingDraft:
        """
        Speculates and returns the most likely continuation of a given token
        context using the request's prompt and the global cache of previous
        responses. This method can only be called for active requests (i.e.
        after calling `start_request` and before calling `stop_request`).

        Args:
            req_id (Hashable): The unique identifier for the request.
            context (np.ndarray | Sequence[int]): A sequence of token IDs to
                match and speculate subsequent tokens from.
            max_spec_tokens (int): Maximum number of tokens to speculate. If 0,
                uses the cache's max_depth.
            max_spec_factor (float): Factor that limits speculation based on
                matched context length. The number of speculated tokens is
                limited by `max_spec_factor * match_length + max_spec_offset`.
            max_spec_offset (float): Offset that limits speculation based on
                matched context length. The number of speculated tokens is
                limited by `max_spec_factor * match_length + max_spec_offset`.
            min_token_prob (float): Minimum estimated probability threshold for
                draft tokens.
            use_tree_spec (bool): If True, uses tree-based speculation.
        
        Returns:
            The speculation result containing the most likely continuation
            tokens, their probabilities, and overall score.

        Raises:
            ValueError: If the request with the given `req_id` is not active.
        """
        if req_id not in self._local_trees:
            raise ValueError(f"Request '{req_id}' is not active")

        if isinstance(context, np.ndarray):
            # If input is a numpy array, use the zero-copy ndarray overload.
            self._validate_ndarray(context)
            spec_func = SuffixTree.speculate_ndarray
        else:
            spec_func = SuffixTree.speculate

        if max_spec_tokens is None:
            max_spec_tokens = self.max_depth

        if len(context) > self._max_tree_depth:
            context = context[-self._max_tree_depth :]

        draft1 = spec_func(
            self._local_trees[req_id],
            context,
            max_spec_tokens,
            max_spec_factor,
            max_spec_offset,
            min_token_prob,
            use_tree_spec)

        draft2 = spec_func(
            self._global_tree,
            context,
            max_spec_tokens,
            max_spec_factor,
            max_spec_offset,
            min_token_prob,
            use_tree_spec)

        draft = draft1 if draft1.score >= draft2.score else draft2

        return SuffixDecodingDraft.from_native(draft)

    def _generate_seq_id(self, req_id: Hashable) -> int:
        # Find the next available seq_id not used by an active request.
        while True:
            seq_id = self._next_seq_id
            # Increment to the next non-negative int32_t value.
            self._next_seq_id = (self._next_seq_id + 1) & 0x7FFFFFFF
            if (seq_id not in self._seq_to_req_id or
                    self._seq_to_req_id[seq_id] not in self._local_trees):
                break
        # Check if the seq_id is used by an inactive but cached request.
        if seq_id in self._seq_to_req_id:
            # This seq_id is already used, should be a very rare case that
            # only happens when the seq_id has wrapped around and collided.
            # We evict the old cached request to free up the seq_id.
            del self._req_to_seq_id[self._seq_to_req_id[seq_id]]
            del self._seq_to_req_id[seq_id]
            self._global_tree.remove(seq_id)
        # Allocate the seq_id to the new req_id.
        self._req_to_seq_id[req_id] = seq_id
        self._seq_to_req_id[seq_id] = req_id
        self._maybe_evict_requests(seq_id)
        return seq_id

    def _maybe_evict_requests(self, new_seq_id: int):
        if self._max_cached_requests < 0:
            # Negative value means no global cache size limit.
            return
        assert self._max_cached_requests != 0  # Global cache must be enabled.
        while len(self._req_to_seq_id) > self._max_cached_requests:
            # Evict the first eligible request. Should be FIFO order in Python
            # 3.7+ since dict preserves insertion order. Avoid evicting the
            # request that was just added (new_seq_id).
            for req_id, seq_id in self._req_to_seq_id.items():
                if seq_id != new_seq_id:
                    self.evict_cached_response(req_id)
                    break

    def _validate_ndarray(self, arr: np.ndarray):
        if arr.ndim != 1:
            raise ValueError(f"ndarray input must have ndim=1, "
                             f"got ndim={arr.ndim}")
        if arr.dtype != np.int32:
            raise ValueError(f"ndarray input must have dtype=int32, "
                             f"got dtype={arr.dtype.name}")
        if not arr.flags["CONTIGUOUS"]:
            raise ValueError(f"ndarray input must be contiguous")<|MERGE_RESOLUTION|>--- conflicted
+++ resolved
@@ -212,7 +212,6 @@
         # may be evicted from the global cache before the request is stopped).
         if req_id in self._req_to_seq_id:
             seq_id = self._req_to_seq_id[req_id]
-<<<<<<< HEAD
             buf = self._pending_updates.get(seq_id)
             if buf is None:
                 self._pending_updates[seq_id] = [int(t) for t in token_ids]
@@ -231,9 +230,6 @@
         if batch:
             batch_extend(batch)
         self._pending_updates.clear()
-=======
-            extend_func(self._global_tree, seq_id, token_ids)
->>>>>>> 3145f23e
 
     def evict_cached_response(self, req_id: Hashable):
         """
