[![License Apache 2.0](https://badgen.net/badge/license/apache2.0/blue)](https://github.com/snowflakedb/ArcticInference/blob/main/LICENSE)
[![PyPI version](https://badge.fury.io/py/arctic-inference.svg)](https://pypi.org/project/arctic-inference/)

## Latest news
* [2025/05] - [Arctic Inference with Shift Parallelism: The Fastest Open Source Inference System for Enterprise AI](https://www.snowflake.com/en/engineering-blog/arctic-inference-shift-parallelism/)
* [2025/05] - [Scaling vLLM for Embeddings: 16x Throughput and Cost Reduction](https://www.snowflake.com/en/engineering-blog/embedding-inference-arctic-16x-faster/)
* [2025/05] - [Fastest Speculative Decoding in vLLM with Arctic Inference and Arctic Training](https://www.snowflake.com/en/engineering-blog/fast-speculative-decoding-vllm-arctic/)
* [2025/04] - [Low-Latency and High-Throughput Inference for Long Context with Sequence Parallelism (aka Ulysses)](https://www.snowflake.com/en/engineering-blog/ulysses-low-latency-llm-inference/)

# Arctic Inference
<img src="projects/arctic_inference/imgs/figure1.png" alt="" width="900">

\
Inference is becoming the dominant workload in AI, but today’s systems force developers to make costly trade-offs between low latency, high throughput and affordable deployment. 

Arctic Inference changes that. Built by Snowflake AI Research, it’s an open source vLLM plugin that brings Snowflake’s inference innovations to the community, delivering the fastest, most cost-effective open source inference for enterprise AI. 

For real-world generative AI workloads, Arctic Inference + vLLM in a single deployment, achieves:

- 3.4x faster request completion and 1.06x higher throughput compared to SoTA throughput-optimized deployment (TP=1, DP=8)
- 1.7x higher throughput and 1.28x faster request completion compared to SoTA latency-optimized deployment (TP=8, DP=1) 


<p align="middle">
<img src="projects/arctic_inference/imgs/trifecta.png" alt="" width="322">
<img src="projects/arctic_inference/imgs/embedding.png" alt="" width="410">
</p>

Arctic Inference + vLLM also achieves the elusive trifecta: Quicker response, higher throughput and faster generation:
- 2.25x faster response time (prefill throughput per request) 
- 1.75x faster generation per request
- on-par combined throughput

For non-generative AI workloads, such as embeddings, Arctic Inference + vLLM delivers a whopping 1.4M toks/sec per GPU:
- 16x faster than vLLM on short sequences and 4.2x faster on long sequences
- 2.4x faster than Text Embeddings Inference (TEI) on short sequences and at parity for long sequences

\
The performance claims are supported with detailed evaluation results. To learn more check out our blog [Arctic Inference with Shift Parallelism: The Fastest Open Source Inference System for Enterprise AI](https://www.snowflake.com/en/engineering-blog/arctic-inference-shift-parallelism/)

## Installation

```console
$ pip install arctic-inference[vllm]
```
Once installed, Arctic Inference automatically patches vLLM to use Arctic Inference with Shift Parallelism and other optimizations implemented in Arctic Inference, and users can continue to use their familiar vLLM APIs and CLI. It’s easy to get started!

## Projects 
To better understand what features Arctic Inference supports please refer to the following list of projects we have released under this framework:

* Shift Parallelism
* [Arctic Ulysses](projects/ulysses)
* [Arctic Speculator](projects/spec_dec/)
<<<<<<< HEAD
* [SwiftKV](projects/swiftkv)
* Embedding Optimizations
=======
* [Arctic Embedding](arctic_inference/embedding/)
>>>>>>> a7a0ef5c

## Running Arctic Inference for Generation with all the features
By using the examples below, you are expected to get benefits from Shift Parallelism, Speculative Decoding and SwiftKV all at once!
### Serving
```console
vllm serve \
Snowflake/Llama-3.1-SwiftKV-70B-Instruct \
--quantization "fp8" \
--tensor-parallel-size 1 \
--ulysses-sequence-parallel-size 4 \
--shift-parallel-threshold 512 \
--speculative-config '{
    "method": "arctic",
    "model":"Snowflake/Arctic-LSTM-Speculator-Llama-3.1-70B-Instruct",
    "num_speculative_tokens": 3,
    "enable_suffix_decoding": true,
    "disable_by_batch_size": 64,
}'

```
### Offline
```python
import vllm
from vllm import LLM, SamplingParams

vllm.plugins.load_general_plugins()

llm = LLM(
    model="Snowflake/Llama-3.1-SwiftKV-70B-Instruct",
    quantization="fp8",
    tensor_parallel_size=1,
    ulysses_sequence_parallel_size=4,
    shift_parallel_threshold=512,
    speculative_config={
        "method": "arctic",
        "model": "Snowflake/Arctic-LSTM-Speculator-Llama-3.1-70B-Instruct",
        "num_speculative_tokens": 3,
        "enable_suffix_decoding": True,
        "disable_by_batch_size": 64,
    },
)

conversation = [
    {
        "role": "user",
        "content": "Write an essay about the importance of higher education.",
    },
]

sampling_params = SamplingParams(temperature=0.1, max_tokens=128)

outputs = llm.chat(conversation, sampling_params=sampling_params)
```<|MERGE_RESOLUTION|>--- conflicted
+++ resolved
@@ -51,12 +51,9 @@
 * Shift Parallelism
 * [Arctic Ulysses](projects/ulysses)
 * [Arctic Speculator](projects/spec_dec/)
-<<<<<<< HEAD
 * [SwiftKV](projects/swiftkv)
-* Embedding Optimizations
-=======
 * [Arctic Embedding](arctic_inference/embedding/)
->>>>>>> a7a0ef5c
+
 
 ## Running Arctic Inference for Generation with all the features
 By using the examples below, you are expected to get benefits from Shift Parallelism, Speculative Decoding and SwiftKV all at once!
